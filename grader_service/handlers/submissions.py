--- conflicted
+++ resolved
@@ -3,11 +3,7 @@
 #
 # This source code is licensed under the BSD-style license found in the
 # LICENSE file in the root directory of this source tree.
-<<<<<<< HEAD
-
-=======
 # grader_s/grader_s/handlers
->>>>>>> 97513fd8
 import json
 import shutil
 import time
@@ -532,10 +528,7 @@
 
         if submission.manual_status == 'manually_graded':
             submission.manually_graded = 'being_edited'
-<<<<<<< HEAD
-
-=======
->>>>>>> 97513fd8
+
 
         self.session.commit()
         self.write_json(submission)
