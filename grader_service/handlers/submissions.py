# Copyright (c) 2022, TU Wien
# All rights reserved.
#
# This source code is licensed under the BSD-style license found in the
# LICENSE file in the root directory of this source tree.
# grader_s/grader_s/handlers
import json
import shutil
import time

from grader_service.orm.base import DeleteState
import isodate
import jwt
import os.path
import subprocess
from http import HTTPStatus
import tornado
from celery import chain

from grader_service.plugins.lti import LTISyncGrades
from grader_service.autograding.local_feedback import GenerateFeedbackExecutor
from grader_service.handlers.handler_utils import parse_ids
from grader_service.api.models.submission import Submission as SubmissionModel
from grader_service.api.models.assignment_settings import AssignmentSettings as AssignmentSettingsModel
from grader_service.orm.assignment import AutoGradingBehaviour
from grader_service.orm.assignment import Assignment
from grader_service.orm.lecture import Lecture
from grader_service.orm.submission import Submission
from grader_service.orm.submission_logs import SubmissionLogs
from grader_service.orm.submission_properties import SubmissionProperties
from grader_service.orm.takepart import Role, Scope
from grader_service.registry import VersionSpecifier, register_handler
from sqlalchemy.sql.expression import func
from tornado.web import HTTPError
from grader_service.convert.gradebook.models import GradeBookModel
from grader_service.autograding.celery.tasks import autograde_task, generate_feedback_task, lti_sync_task

from grader_service.handlers.base_handler import GraderBaseHandler, authorize, \
    RequestHandlerConfig
import datetime


def remove_points_from_submission(submissions):
    for s in submissions:
        if s.feedback_status not in ('generated', 'feedback_outdated'):
            s.score = None
    return submissions


@register_handler(
    path=r'\/lectures\/(?P<lecture_id>\d*)\/assignments' +
         r'\/(?P<assignment_id>\d*)\/submissions\/?',
    version_specifier=VersionSpecifier.ALL,
)
class SubmissionHandler(GraderBaseHandler):
    """Tornado Handler class for http requests to
    /lectures/{lecture_id}/assignments/{assignment_id}/submissions.
    """

    def on_finish(self):
        # we do not close the session we just commit because we might run
        # LocalAutogradeExecutor or GenerateFeedbackExecutor in POST which
        # still need it
        pass

    @authorize([Scope.student, Scope.tutor, Scope.instructor])
    async def get(self, lecture_id: int, assignment_id: int):
        """Return the submissions of an assignment.

        Two query parameter: latest, instructor-version.

        latest: only get the latest submissions of users.
        instructor-version: if true, get the submissions of all users in
        lecture if false, get own submissions.

        :param lecture_id: id of the lecture
        :type lecture_id: int
        :param assignment_id: id of the assignment
        :type assignment_id: int
        :raises HTTPError: throws err if user is not authorized or
        the assignment was not found
        """
        lecture_id, assignment_id = parse_ids(lecture_id, assignment_id)
        self.validate_parameters("filter", "instructor-version", "format")
        submission_filter = self.get_argument("filter", "none")
        if submission_filter not in ["none", "latest", "best"]:
            raise HTTPError(HTTPStatus.BAD_REQUEST, reason="Filter parameter \
            has to be either 'none', 'latest' or 'best'")
        instr_version = self.get_argument("instructor-version", None) == "true"
        response_format = self.get_argument("format", "json")
        if response_format not in ["json", "csv"]:
            raise HTTPError(HTTPStatus.BAD_REQUEST, reason="Response format \
            can either be 'json' or 'csv'")

        role: Role = self.get_role(lecture_id)
        if instr_version and role.role < Scope.tutor:
            raise HTTPError(HTTPStatus.FORBIDDEN, reason="Forbidden")
        assignment = self.get_assignment(lecture_id, assignment_id)

        if instr_version:
            if submission_filter == 'latest':

                # build the subquery
                subquery = (
                    self.session.query(Submission.username,
                                       func.max(Submission.date).label(
                                           "max_date"))
                    .filter(Submission.assignid == assignment_id)
                    .group_by(Submission.username)
                    .subquery())

                # build the main query
                submissions = (
                    self.session.query(Submission)
                    .join(subquery,
                          (Submission.username == subquery.c.username) & (
                                  Submission.date == subquery.c.max_date) & (
                                  Submission.assignid == assignment_id) & (
                                  Submission.deleted == DeleteState.active    
                                  ))
                    .order_by(Submission.id)
                    .all())

            elif submission_filter == 'best':

                # build the subquery
                subquery = (
                    self.session.query(Submission.username,
                                       func.max(Submission.score).label(
                                           "max_score"))
                    .filter(Submission.assignid == assignment_id)
                    .group_by(Submission.username)
                    .subquery())

                # build the main query
                submissions = (
                    self.session.query(Submission)
                    .join(subquery,
                          (Submission.username == subquery.c.username) & (
                                  Submission.score == subquery.c.max_score) & (
                                  Submission.assignid == assignment_id) & (
                                  Submission.deleted == DeleteState.active    
                                  ))
                    .order_by(Submission.id)
                    .all())

            else:
                submissions = [
                s for s in assignment.submissions if (s.deleted
                                                        == DeleteState.active)
                ]
        else:
            if submission_filter == 'latest':
                # build the subquery
                subquery = (self.session.query(Submission.username,
                                               func.max(Submission.date).label(
                                                   "max_date"))
                            .filter(Submission.assignid == assignment_id)
                            .group_by(Submission.username)
                            .subquery())

                # build the main query
                submissions = (
                    self.session.query(Submission)
                    .join(subquery,
                          (Submission.username == subquery.c.username) & (
                                  Submission.date == subquery.c.max_date) & (
                                  Submission.assignid == assignment_id) & (
                                  Submission.deleted == DeleteState.active    
                                  ))
                    .filter(
                        Submission.assignid == assignment_id,
                        Submission.username == role.username, )
                    .order_by(Submission.id)
                    .all())

            elif submission_filter == 'best':

                # build the subquery
                subquery = (self.session.query(Submission.username, func.max(
                    Submission.score).label("max_score"))
                            .filter(Submission.assignid == assignment_id)
                            .group_by(Submission.username)
                            .subquery())

                # build the main query
                submissions = (
                    self.session.query(Submission)
                    .join(subquery,
                          (Submission.username == subquery.c.username) & (
                                  Submission.score == subquery.c.max_score) & (
                                  Submission.assignid == assignment_id) & (
                                  Submission.deleted == DeleteState.active    
                                  ))
                    .filter(
                        Submission.assignid == assignment_id,
                        Submission.username == role.username, )
                    .order_by(Submission.id)
                    .all())
            else:
                submissions = (
                    self.session.query(
                        Submission
                    )
                    .filter(
                        Submission.assignid == assignment_id,
                        Submission.username == role.username,
                        Submission.deleted == DeleteState.active
                    )
                    .order_by(Submission.id)
                    .all()
                )
        if response_format == "csv":
            # csv format does not include logs
            self.set_header("Content-Type", "text/csv")
            for i, s in enumerate(submissions):
                d = s.model.to_dict()
                if i == 0:
                    self.write(
                        ",".join((k for k in d.keys() if k != "logs")) + "\n")
                self.write(",".join(
                    (str(v) for k, v in d.items() if k != "logs")) + "\n")
        else:
            if not instr_version:
                submissions = remove_points_from_submission(submissions)

            self.write_json(submissions)
        self.session.close()  # manually close here because on_finish overwrite

    @authorize([Scope.student, Scope.tutor, Scope.instructor])
    async def post(self, lecture_id: int, assignment_id: int):
        """Create submission based on commit hash.

        :param lecture_id: id of the lecture
        :type lecture_id: int
        :param assignment_id: id of the assignment
        :type assignment_id: int
        :raises HTTPError: throws err if user is not authorized or
        the assignment was not found
        """
        lecture_id, assignment_id = parse_ids(lecture_id, assignment_id)
        self.validate_parameters()
        body = tornado.escape.json_decode(self.request.body)
        try:
            commit_hash = body["commit_hash"]
        except KeyError:
            raise HTTPError(400, reason="Commit hash not found in body")

        role = self.get_role(lecture_id)
        assignment = self.get_assignment(lecture_id, assignment_id)
        if assignment.status == "complete":
            raise HTTPError(HTTPStatus.BAD_REQUEST,
                            reason="Cannot submit completed assignment!")
        if role.role == Scope.student and assignment.status != "released":
            raise HTTPError(HTTPStatus.NOT_FOUND)
        submission_ts = datetime.datetime.utcnow()

        score_scaling = 1.0
        if assignment.duedate is not None:
            score_scaling = self.calculate_late_submission_scaling(assignment, submission_ts, role)

        if assignment.max_submissions:
            submissions = assignment.submissions
            usersubmissions = [s for s in submissions if
                               s.username == role.username]
            if len(usersubmissions) >= assignment.max_submissions and role.role < Scope.tutor:
                raise HTTPError(HTTPStatus.CONFLICT, reason="Maximum number \
                of submissions reached!")

        submission = Submission()
        submission.assignid = assignment.id
        submission.date = submission_ts
        submission.username = self.user.name
        submission.score_scaling = score_scaling

        git_repo_path = self.construct_git_dir(
            repo_type=assignment.type, lecture=assignment.lecture,
            assignment=assignment)
        if git_repo_path is None or not os.path.exists(git_repo_path):
            raise HTTPError(HTTPStatus.NOT_FOUND,
                            reason="Git repository not found")

        try:
            # Commit hash "0"*40 is used to differentiate between submissions created by instructors for students and normal submissions by any user.
            # In this case submissions for the student might not exist, so we cannot reference a non-existing commit_hash.
            # When submission is set to editted, autograder uses edit repository, so we don't need the commit_hash of the submission.
            if commit_hash != "0" * 40:
                subprocess.run(
                    ["git", "branch", "main", "--contains", commit_hash],
                    cwd=git_repo_path, capture_output=True)
        except subprocess.CalledProcessError:
            raise HTTPError(HTTPStatus.NOT_FOUND, reason="Commit not found")

        submission.commit_hash = commit_hash
        submission.auto_status = "not_graded"
        submission.manual_status = "not_graded"
        submission.feedback_status = "not_generated"

        automatic_grading = assignment.automatic_grading

        self.session.add(submission)
        self.session.commit()
        self.set_status(HTTPStatus.CREATED)
        self.write_json(submission)

        # If the assignment has automatic grading or fully
        # automatic grading perform necessary operations
        if automatic_grading in [AutoGradingBehaviour.auto,
                                 AutoGradingBehaviour.full_auto]:
            submission.auto_status = "pending"
            self.session.commit()
            self.set_status(HTTPStatus.ACCEPTED)

            if automatic_grading == AutoGradingBehaviour.full_auto:
                submission.feedback_status = "generating"
                self.session.commit()

                # use immutable signature: https://docs.celeryq.dev/en/stable/reference/celery.app.task.html#celery.app.task.Task.si
                grading_chain = chain(
                    autograde_task.si(lecture_id, assignment_id, submission.id),
                    generate_feedback_task.si(lecture_id, assignment_id, submission.id),
                    lti_sync_task.si(lecture_id, assignment_id, submission.id, sync_on_feedback=True)
                )
            else:
                grading_chain = chain(autograde_task.si(lecture_id, assignment_id, submission.id))
            grading_chain()

        if automatic_grading == AutoGradingBehaviour.unassisted:
            self.session.close()


    @staticmethod
    def calculate_late_submission_scaling(assignment, submission_ts, role: Role) -> float:
        assignment_settings = AssignmentSettingsModel.from_dict(json.loads(assignment.settings))
        if assignment_settings.late_submission and len(assignment_settings.late_submission) > 0:
            scaling = 0.0
            if submission_ts <= assignment.duedate:
                scaling = 1.0
            else:
                for period in assignment_settings.late_submission:
                    late_submission_date = assignment.duedate + isodate.parse_duration(period.period)
                    if submission_ts < late_submission_date:
                        scaling = period.scaling
                        break
                if scaling == 0.0 and role.role < Scope.tutor:
                    raise HTTPError(HTTPStatus.CONFLICT,
                                    reason="Submission after last late submission period of assignment!")
        else:
            if submission_ts < assignment.duedate:
                scaling = 1.0
            else:
                if role.role < Scope.tutor:
                    raise HTTPError(HTTPStatus.CONFLICT, reason="Submission after due date of assignment!")
                else:
                    scaling = 0.0
        return scaling


@register_handler(
    path=r'\/lectures\/(?P<lecture_id>\d*)\/assignments\/' +
         r'(?P<assignment_id>\d*)\/submissions\/(?P<submission_id>\d*)\/?',
    version_specifier=VersionSpecifier.ALL,
)
class SubmissionObjectHandler(GraderBaseHandler):
    """Tornado Handler class for http requests to
    /lectures/{lecture_id}/assignments/{assignment_id}/submissions
    /{submission_id}.
    """

    @authorize([Scope.student, Scope.tutor, Scope.instructor])
    async def get(self, lecture_id: int, assignment_id: int,
                  submission_id: int):
        """Returns a specific submission.

        :param lecture_id: id of the lecture
        :type lecture_id: int
        :param assignment_id: id of the assignment
        :type assignment_id: int
        :param submission_id: id of the submission
        :type submission_id: int
        """
        lecture_id, assignment_id, submission_id = parse_ids(
            lecture_id, assignment_id, submission_id
        )
        submission = self.get_submission(lecture_id, assignment_id,
                                         submission_id)
        if self.get_role(lecture_id).role == Scope.student \
                and submission.username != self.user.name:
            raise HTTPError(HTTPStatus.NOT_FOUND)
        self.write_json(submission)

    @authorize([Scope.tutor, Scope.instructor])
    async def put(self, lecture_id: int, assignment_id: int,
                  submission_id: int):
        """Updates a specific submission and returns the updated entity.

        :param lecture_id: id of the lecture
        :type lecture_id: int
        :param assignment_id: id of the assignment
        :type assignment_id: int
        :param submission_id: id of the submission
        :type submission_id: int
        """
        lecture_id, assignment_id, submission_id = parse_ids(
            lecture_id, assignment_id, submission_id
        )
        body = tornado.escape.json_decode(self.request.body)
        sub_model = SubmissionModel.from_dict(body)
        sub = self.get_submission(lecture_id, assignment_id, submission_id)
        # sub.date = sub_model.submitted_at
        # sub.assignid = assignment_id

        role = self.get_role(lecture_id)
        if role.role >= Scope.instructor:
            sub.username = sub_model.username
        sub.auto_status = sub_model.auto_status
        sub.manual_status = sub_model.manual_status
        sub.edited = sub_model.edited
        sub.feedback_status = sub_model.feedback_status
        if sub_model.score_scaling is not None and sub.score_scaling != sub_model.score_scaling:
            sub.score_scaling = sub_model.score_scaling
            sub.score = sub_model.score_scaling * sub.grading_score
        self.session.commit()
        self.write_json(sub)


    def delete(self, lecture_id: int, assignment_id: int,
                  submission_id: int):
        """Soft-Deletes a specific submission.

        :param lecture_id: id of the lecture
        :type lecture_id: int
        :param assignment_id: id of the assignment
        :type assignment_id: int
        :param submission_id: id of the submission
        :type submission_id: int
        :raises HTTPError: throws err if assignment was not found or deleted
        """
        lecture_id, assignment_id, submission_id = parse_ids(lecture_id, assignment_id, submission_id)
        self.validate_parameters()
        submission = self.get_submission(lecture_id, assignment_id, submission_id)

        previously_deleted = (
            self.session.query(Submission)
            .filter(
                Submission.id == submission_id,
                Submission.assignid == assignment_id,
                Submission.deleted == DeleteState.deleted,
            )
            .one_or_none()
        )
        if previously_deleted is not None:
            self.session.delete(previously_deleted)
            self.session.commit()

        submission.deleted = DeleteState.deleted
        self.session.commit()


@register_handler(
    path=r'\/lectures\/(?P<lecture_id>\d*)\/assignments\/' +
         r'(?P<assignment_id>\d*)\/submissions\/(?P<submission_id>\d*)\/logs\/?',
    version_specifier=VersionSpecifier.ALL,
)
class SubmissionLogsHandler(GraderBaseHandler):
    @authorize([Scope.tutor, Scope.instructor])
    async def get(self, lecture_id: int, assignment_id: int,
                  submission_id: int):
        """Returns logs of a submission.

        :param lecture_id: id of the lecture
        :type lecture_id: int
        :param assignment_id: id of the assignment
        :type assignment_id: int
        :param submission_id: id of the submission
        :type submission_id: int
        :raises HTTPError: throws err if the submission logs are not found
        """
        lecture_id, assignment_id, submission_id = parse_ids(
            lecture_id, assignment_id, submission_id
        )
        logs = self.session.query(SubmissionLogs).get(submission_id)
        if logs is not None:
            self.write_json(logs.logs)
        else:
            raise HTTPError(HTTPStatus.NOT_FOUND,
                            reason="Properties of submission were not found")


@register_handler(
    path=r'\/lectures\/(?P<lecture_id>\d*)\/assignments\/' +
         r'(?P<assignment_id>\d*)\/submissions\/(?P<submission_id>\d*)\/' +
         r'properties\/?',
    version_specifier=VersionSpecifier.ALL,
)
class SubmissionPropertiesHandler(GraderBaseHandler):
    """Tornado Handler class for http requests to
    /lectures/{lecture_id}/assignments/{assignment_id}/submissions/
    {submission_id}/properties.
    """

    @authorize([Scope.student, Scope.tutor, Scope.instructor])
    async def get(self, lecture_id: int, assignment_id: int,
                  submission_id: int):
        """Returns the properties of a submission,

        :param lecture_id: id of the lecture
        :type lecture_id: int
        :param assignment_id: id of the assignment
        :type assignment_id: int
        :param submission_id: id of the submission
        :type submission_id: int
        :raises HTTPError: throws err if the submission or
        their properties are not found
        """
        lecture_id, assignment_id, submission_id = parse_ids(
            lecture_id, assignment_id, submission_id
        )
        properties = self.session.query(SubmissionProperties).get(
            submission_id)
        if properties is not None and properties.properties is not None:
            # delete source cells from properties if user is student
            if self.get_role(lecture_id).role == Scope.student:
                model = GradeBookModel.from_dict(
                    json.loads(properties.properties))
                for notebook in model.notebooks.values():
                    notebook.source_cells_dict = {}
                self.write(json.dumps(model.to_dict()))
            else:
                self.write(properties.properties)
        else:
            raise HTTPError(HTTPStatus.NOT_FOUND,
                            reason="Properties of submission were not found")

    @authorize([Scope.tutor, Scope.instructor])
    async def put(self, lecture_id: int, assignment_id: int,
                  submission_id: int):
        """Updates the properties of a submission.

        :param lecture_id: id of the lecture
        :type lecture_id: int
        :param assignment_id: id of the assignment
        :type assignment_id: int
        :param submission_id: id of the submission
        :type submission_id: int
        :raises HTTPError: throws err if the submission are not found
        """
        lecture_id, assignment_id, submission_id = parse_ids(
            lecture_id, assignment_id, submission_id
        )
        submission = self.get_submission(lecture_id, assignment_id,
                                         submission_id)
        properties_string: str = self.request.body.decode("utf-8")

        try:
            gradebook = GradeBookModel.from_dict(json.loads(properties_string))

            score = gradebook.score
            submission.grading_score = score
            submission.score = submission.score_scaling * score

        except Exception as e:
            self.log.info(e)
            raise HTTPError(HTTPStatus.BAD_REQUEST,
                            reason="Cannot parse properties file!")

        properties = SubmissionProperties(properties=properties_string,
                                          sub_id=submission.id)

        self.session.merge(properties)

        if submission.feedback_status == 'generated':
            submission.feedback_status = 'feedback_outdated'

        if submission.manual_status == 'manually_graded':
            submission.manually_graded = 'being_edited'


        self.session.commit()
        self.write_json(submission)

    # TODO: not used, remove?
    def get_extra_credit(self, gradebook):
        extra_credit = 0
        for notebook in gradebook.notebooks.values():
            for grades in notebook.grades:
                extra_credit += grades.extra_credit if \
                    grades.extra_credit is not None else 0
        self.log.info("Extra credit is " + str(extra_credit))
        return extra_credit


@register_handler(
    path=r'\/lectures\/(?P<lecture_id>\d*)\/assignments\/' +
         r'(?P<assignment_id>\d*)\/submissions\/(?P<submission_id>\d*)\/edit\/?',
    version_specifier=VersionSpecifier.ALL,
)
class SubmissionEditHandler(GraderBaseHandler):

    @authorize([Scope.tutor, Scope.instructor])
    async def put(self, lecture_id: int, assignment_id: int,
                  submission_id: int):
        """Create or overwrites the repository which stores changes of
        submissions files
        :param lecture_id: lecture id
        :param assignment_id: assignment id
        :param submission_id: submission id
        :return:
        """
        lecture_id, assignment_id = parse_ids(lecture_id, assignment_id)
        self.validate_parameters()

        submission = self.get_submission(lecture_id, assignment_id,
                                         submission_id)
        assignment = submission.assignment
        lecture = assignment.lecture

        # Path to repository which will store edited submission files
        git_repo_path = os.path.join(
            self.gitbase,
            lecture.code,
            str(assignment.id),
            "edit",
            str(submission_id),
        )

        # Path to repository of student which contains the submitted files
        submission_repo_path = os.path.join(
            self.gitbase,
            lecture.code,
            str(assignment.id),
            assignment.type,
            submission.username
        )

        if os.path.exists(git_repo_path):
            shutil.rmtree(git_repo_path)

        # Creating bare repository
        if not os.path.exists(git_repo_path):
            os.makedirs(git_repo_path, exist_ok=True)

        await self._run_command_async('git init --bare', git_repo_path)

        # Create temporary paths to copy the submission
        # files in the edit repository
        tmp_path = os.path.join(
            self.application.grader_service_dir,
            "tmp",
            lecture.code,
            str(assignment.id),
            "edit",
            str(submission.id),
        )

        tmp_input_path = os.path.join(
            tmp_path,
            "input"
        )

        tmp_output_path = os.path.join(
            tmp_path,
            "output"
        )

        if os.path.exists(tmp_path):
            shutil.rmtree(tmp_path, ignore_errors=True)

        os.makedirs(tmp_input_path, exist_ok=True)

        # Init local repository
        command = "git init"
        await self._run_command_async(command, tmp_input_path)

        # Pull user repository
        command = f'git pull "{submission_repo_path}" main'
        await self._run_command_async(command, tmp_input_path)
        self.log.info("Successfully cloned repo")

        # Checkout to correct submission commit
        command = f"git checkout {submission.commit_hash}"
        await self._run_command_async(command, tmp_input_path)
        self.log.info(f"Now at commit {submission.commit_hash}")

        # Copy files to output directory
        shutil.copytree(tmp_input_path, tmp_output_path,
                        ignore=shutil.ignore_patterns(".git"))

        # Init local repository
        command = "git init"
        await self._run_command_async(command, tmp_output_path)

        # Add edit remote
        command = f"git remote add edit {git_repo_path}"
        await self._run_command_async(command, tmp_output_path)
        self.log.info("Successfully added edit remote")

        # Switch to main
        command = "git switch -c main"
        await self._run_command_async(command, tmp_output_path)
        self.log.info("Successfully switched to branch main")

        # Add files to staging
        command = "git add -A"
        await self._run_command_async(command, tmp_output_path)
        self.log.info("Successfully added files to staging")

        # Commit Files
        command = 'git commit -m "Initial commit" '
        await self._run_command_async(command, tmp_output_path)
        self.log.info("Successfully commited files")

        # Push copied files
        command = "git push edit main"
        await self._run_command_async(command, tmp_output_path)
        self.log.info("Successfully pushed copied files")

        submission.edited = True
        self.session.commit()
        self.write_json(submission)


@register_handler(
    path=r"\/lectures\/(?P<lecture_id>\d*)\/assignments\/(?P<assignment_id>\d*)\/submissions\/lti\/?",
    version_specifier=VersionSpecifier.ALL,
)
class LtiSyncHandler(GraderBaseHandler):
    cache_token = {"token": None, "ttl": datetime.datetime.now()}

    @authorize([Scope.instructor])
    async def get(self, lecture_id: int, assignment_id: int):
        # apply task synchronously without adding to queue
        results = lti_sync_task.apply((lecture_id, assignment_id, None, False))
        if results is None:
            self.log.info("Skipping LTI plugin as it is not enabled")
            self.write_error(HTTPStatus.CONFLICT, reason="LTI Plugin is not enabled")
<<<<<<< HEAD


@register_handler(
    path=r"\/lectures\/(?P<lecture_id>\d*)\/assignments\/(?P<assignment_id>\d*)\/submissions\/count\/?"
)
class SubmissionCountHandler(GraderBaseHandler):
    """
    Tornado Handler class for http requests to /lectures/{lecture_id}/assignments/{assignment_id}/submissions/count.
    """

    @authorize([Scope.student, Scope.tutor, Scope.instructor])
    async def get(self, lecture_id: int, assignment_id: int):
        """ Returns the count of submissions made by the student for an assignment.

        :param lecture_id: id of the lecture
        :type lecture_id: int
        :param assignment_id: id of the assignment
        :type assignment_id: int
        """
        lecture_id, assignment_id = parse_ids(lecture_id, assignment_id)
        
        role = self.get_role(lecture_id)
        
        usersubmissions_count = self.session.query(Submission).filter(
            Submission.assignid == assignment_id,
            Submission.username == role.username,
        ).count()

        self.write_json({"submission_count": usersubmissions_count})
        self.session.close()          
=======
        else:
            self.write_json(results)
>>>>>>> d4d42ee1
<|MERGE_RESOLUTION|>--- conflicted
+++ resolved
@@ -116,7 +116,7 @@
                           (Submission.username == subquery.c.username) & (
                                   Submission.date == subquery.c.max_date) & (
                                   Submission.assignid == assignment_id) & (
-                                  Submission.deleted == DeleteState.active    
+                                  Submission.deleted == DeleteState.active
                                   ))
                     .order_by(Submission.id)
                     .all())
@@ -139,7 +139,7 @@
                           (Submission.username == subquery.c.username) & (
                                   Submission.score == subquery.c.max_score) & (
                                   Submission.assignid == assignment_id) & (
-                                  Submission.deleted == DeleteState.active    
+                                  Submission.deleted == DeleteState.active
                                   ))
                     .order_by(Submission.id)
                     .all())
@@ -166,7 +166,7 @@
                           (Submission.username == subquery.c.username) & (
                                   Submission.date == subquery.c.max_date) & (
                                   Submission.assignid == assignment_id) & (
-                                  Submission.deleted == DeleteState.active    
+                                  Submission.deleted == DeleteState.active
                                   ))
                     .filter(
                         Submission.assignid == assignment_id,
@@ -190,7 +190,7 @@
                           (Submission.username == subquery.c.username) & (
                                   Submission.score == subquery.c.max_score) & (
                                   Submission.assignid == assignment_id) & (
-                                  Submission.deleted == DeleteState.active    
+                                  Submission.deleted == DeleteState.active
                                   ))
                     .filter(
                         Submission.assignid == assignment_id,
@@ -734,7 +734,9 @@
         if results is None:
             self.log.info("Skipping LTI plugin as it is not enabled")
             self.write_error(HTTPStatus.CONFLICT, reason="LTI Plugin is not enabled")
-<<<<<<< HEAD
+        else:
+            self.write_json(results)
+
 
 
 @register_handler(
@@ -755,17 +757,13 @@
         :type assignment_id: int
         """
         lecture_id, assignment_id = parse_ids(lecture_id, assignment_id)
-        
+
         role = self.get_role(lecture_id)
-        
+
         usersubmissions_count = self.session.query(Submission).filter(
             Submission.assignid == assignment_id,
             Submission.username == role.username,
         ).count()
 
         self.write_json({"submission_count": usersubmissions_count})
-        self.session.close()          
-=======
-        else:
-            self.write_json(results)
->>>>>>> d4d42ee1
+        self.session.close()