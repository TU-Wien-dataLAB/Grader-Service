--- conflicted
+++ resolved
@@ -28,10 +28,7 @@
       uses: actions/download-artifact@v3
       with:
         name: dist-service
-<<<<<<< HEAD
         path: grader_service
-=======
->>>>>>> 28cc9028
     - name: Publish package
       working-directory: ./grader_service
       env:
