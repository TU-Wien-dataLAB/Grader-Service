FROM ubuntu:focal

RUN apt-get update &&\
    apt-get install -yq --no-install-recommends \
    python3 \
    python3-pip \
    curl \
    vim \
    iputils-ping \
    git && \
    apt-get clean && \
    rm -rf /var/lib/apt/lists/*

# node and npm
RUN curl -fsSL https://deb.nodesource.com/setup_lts.x | bash - && \
    apt-get install -y nodejs
RUN apt-get install -y build-essential

# Install Jupyterhub
RUN npm install -g configurable-http-proxy
RUN python3 -m pip install jupyterhub
RUN python3 -m pip install --upgrade notebook

# INSTALL grader-service
COPY ./grading_labextension /grading_labextension
COPY ./convert /convert

COPY ./convert /convert

# install grading service
RUN python3 -m pip install -r /grading_labextension/requirements.txt && \
    python3 -m pip install -r /convert/requirements.txt && \
    python3 -m pip install  /convert/ && \
<<<<<<< HEAD
    python3 -m pip install  /grading_labextension && \
    rm -rf /grading_labextension && \
    rm -rf /convert
=======
    python3 -m pip install  /grading_labextension

    # && \
    # rm -rf /grading_labextension
>>>>>>> 1decefd2

RUN useradd -m -s /bin/bash -N -u 1000 jovyan
RUN echo "jovyan:jupyter" | chpasswd

ENTRYPOINT ["jupyterhub", "-f", "/jupyterhub_labextension_config.py"]<|MERGE_RESOLUTION|>--- conflicted
+++ resolved
@@ -31,16 +31,7 @@
 RUN python3 -m pip install -r /grading_labextension/requirements.txt && \
     python3 -m pip install -r /convert/requirements.txt && \
     python3 -m pip install  /convert/ && \
-<<<<<<< HEAD
-    python3 -m pip install  /grading_labextension && \
-    rm -rf /grading_labextension && \
-    rm -rf /convert
-=======
     python3 -m pip install  /grading_labextension
-
-    # && \
-    # rm -rf /grading_labextension
->>>>>>> 1decefd2
 
 RUN useradd -m -s /bin/bash -N -u 1000 jovyan
 RUN echo "jovyan:jupyter" | chpasswd
