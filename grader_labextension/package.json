{
    "name": "grader-labextension",
<<<<<<< HEAD
    "version": "0.2.12",
=======
    "version": "0.2.13",
>>>>>>> 49898603
    "description": "Jupyterlab extension for using the grader service.",
    "keywords": [
        "jupyter",
        "jupyterlab",
        "jupyterlab-extension"
    ],
    "homepage": "https://github.com/TU-Wien-dataLAB/Grader-Service/",
    "bugs": {
        "url": "https://github.com/TU-Wien-dataLAB/Grader-Service//issues"
    },
    "license": "BSD-3-Clause",
    "author": {
        "name": "Florian Jaeger, Matthias Matt, Adam McCartney, Elias Wimmer",
        "email": "datalab@tuwien.ac.at"
    },
    "files": [
        "lib/**/*.{d.ts,eot,gif,html,jpg,js,js.map,json,png,svg,woff2,ttf}",
        "style/**/*.{css,js,eot,gif,html,jpg,json,png,svg,woff2,ttf}",
        "schema/*.json"
    ],
    "main": "lib/index.js",
    "types": "lib/index.d.ts",
    "style": "style/index.css",
    "repository": {
        "type": "git",
        "url": "https://github.com/TU-Wien-dataLAB/Grader-Service/.git"
    },
    "workspaces": [
        "ui-tests"
    ],
    "scripts": {
        "build": "jlpm build:lib && jlpm build:labextension:dev",
        "build:prod": "jlpm clean && jlpm build:lib:prod && jlpm build:labextension",
        "build:labextension": "jupyter labextension build .",
        "build:labextension:dev": "jupyter labextension build --development True .",
        "build:lib": "tsc --sourceMap",
        "build:lib:prod": "tsc",
        "clean": "jlpm clean:lib",
        "clean:lib": "rimraf lib tsconfig.tsbuildinfo",
        "clean:lintcache": "rimraf .eslintcache .stylelintcache",
        "clean:labextension": "rimraf grader_labextension/labextension grader_labextension/_version.py",
        "clean:all": "jlpm clean:lib && jlpm clean:labextension && jlpm clean:lintcache",
        "eslint": "jlpm eslint:check --fix",
        "eslint:check": "eslint . --cache --ext .ts,.tsx",
        "install:extension": "jlpm build",
        "lint": "jlpm stylelint && jlpm prettier && jlpm eslint",
        "lint:check": "jlpm stylelint:check && jlpm prettier:check && jlpm eslint:check",
        "prettier": "jlpm prettier:base --write --list-different",
        "prettier:base": "prettier \"**/*{.ts,.tsx,.js,.jsx,.css,.json,.md}\"",
        "prettier:check": "jlpm prettier:base --check",
        "stylelint": "jlpm stylelint:check --fix",
        "stylelint:check": "stylelint --cache \"style/**/*.css\"",
        "test": "jest --coverage",
        "watch": "run-p watch:src watch:labextension",
        "watch:src": "tsc -w --sourceMap",
        "watch:labextension": "jupyter labextension watch ."
    },
    "dependencies": {
        "@date-io/date-fns": "^2.16.0",
        "@emotion/react": "^11.11.1",
        "@emotion/styled": "^11.11.0",
        "@jupyterlab/application": "^4.0.2",
        "@jupyterlab/coreutils": "^6.0.2",
        "@jupyterlab/filebrowser": "^4.0.2",
        "@jupyterlab/launcher": "^4.0.2",
        "@jupyterlab/notebook": "^4.0.2",
        "@jupyterlab/services": "^7.0.2",
        "@jupyterlab/terminal": "^4.0.2",
        "@lumino/widgets": "^2.1.1",
        "@mui/icons-material": "^5.11.16",
        "@mui/lab": "^5.0.0-alpha.133",
        "@mui/material": "^5.13.4",
        "@mui/system": "^5.13.2",
        "@mui/x-date-pickers": "^6.6.0",
        "@types/d3-shape": "^3.1.1",
        "date-fns": "^2.30.0",
        "formik": "^2.4.1",
        "is-plain-object": "^5.0.0",
        "moment": "^2.29.4",
        "mui-file-input": "^3.0.0",
        "notistack": "^3.0.1",
        "react": "^18.2.0",
        "react-dom": "^18.2.0",
        "react-router-dom": "^6.14.1",
        "react-transition-group": "^4.4.5",
        "recharts": "^2.6.2",
        "rxjs": "^7.8.1",
        "yup": "^1.2.0"
    },
    "devDependencies": {
        "@jupyterlab/builder": "^4.0.2",
        "@types/d3-scale": "^4.0.3",
        "@types/node": "^20.2.5",
        "@types/react": "^18.2.9",
        "@types/react-dom": "^18.2.4",
        "@typescript-eslint/eslint-plugin": "^5.59.9",
        "@typescript-eslint/parser": "^5.59.9",
        "eslint": "^8.42.0",
        "eslint-config-prettier": "^8.8.0",
        "eslint-plugin-prettier": "^4.2.1",
        "mkdirp": "^3.0.1",
        "npm-run-all": "^4.1.5",
        "prettier": "^2.8.8",
        "rimraf": "^5.0.1",
        "typedoc": "^0.24.8",
        "typescript": "~5.1.3"
    },
    "sideEffects": [
        "style/*.css",
        "style/index.js"
    ],
    "styleModule": "style/index.js",
    "publishConfig": {
        "access": "public"
    },
    "jupyterlab": {
        "discovery": {
            "server": {
                "managers": [
                    "pip"
                ],
                "base": {
                    "name": "grader_labextension"
                }
            }
        },
        "extension": true,
        "outputDir": "grader_labextension/labextension",
        "schemaDir": "schema"
    },
    "eslintIgnore": [
        "node_modules",
        "dist",
        "coverage",
        "**/*.d.ts",
        "tests",
        "**/__tests__",
        "ui-tests"
    ],
    "eslintConfig": {
        "extends": [
            "eslint:recommended",
            "plugin:@typescript-eslint/eslint-recommended",
            "plugin:@typescript-eslint/recommended",
            "plugin:prettier/recommended"
        ],
        "parser": "@typescript-eslint/parser",
        "parserOptions": {
            "project": "tsconfig.json",
            "sourceType": "module"
        },
        "plugins": [
            "@typescript-eslint"
        ],
        "rules": {
            "@typescript-eslint/naming-convention": [
                "error",
                {
                    "selector": "interface",
                    "format": [
                        "PascalCase"
                    ],
                    "custom": {
                        "regex": "^I[A-Z]",
                        "match": true
                    }
                }
            ],
            "@typescript-eslint/no-unused-vars": [
                "warn",
                {
                    "args": "none"
                }
            ],
            "@typescript-eslint/no-explicit-any": "off",
            "@typescript-eslint/no-namespace": "off",
            "@typescript-eslint/no-use-before-define": "off",
            "@typescript-eslint/quotes": [
                "error",
                "single",
                {
                    "avoidEscape": true,
                    "allowTemplateLiterals": false
                }
            ],
            "curly": [
                "error",
                "all"
            ],
            "eqeqeq": "error",
            "prefer-arrow-callback": "error"
        }
    },
    "prettier": {
        "singleQuote": true,
        "trailingComma": "none",
        "arrowParens": "avoid",
        "endOfLine": "auto"
    },
    "stylelint": {
        "extends": [
            "stylelint-config-recommended",
            "stylelint-config-standard",
            "stylelint-prettier/recommended"
        ],
        "rules": {
            "property-no-vendor-prefix": null,
            "selector-no-vendor-prefix": null,
            "value-no-vendor-prefix": null
        }
    }
}<|MERGE_RESOLUTION|>--- conflicted
+++ resolved
@@ -1,10 +1,6 @@
 {
     "name": "grader-labextension",
-<<<<<<< HEAD
-    "version": "0.2.12",
-=======
     "version": "0.2.13",
->>>>>>> 49898603
     "description": "Jupyterlab extension for using the grader service.",
     "keywords": [
         "jupyter",
