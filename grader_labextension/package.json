{
  "name": "grader-labextension",
<<<<<<< HEAD
  "version": "0.1.34",
  "description": "Grader Service is a JupyterLab extension to enable automatic grading of assignment notebooks.",
=======
  "version": "0.1.35",
  "description": "Jupyterlab extension for using the grader service.",
>>>>>>> 28df965c
  "keywords": [
    "jupyter",
    "jupyterlab",
    "jupyterlab-extension"
  ],
  "homepage": "https://github.com/TU-Wien-dataLAB/Grader-Service/",
  "bugs": {
    "url": "https://github.com/TU-Wien-dataLAB/Grader-Service//issues"
  },
  "license": "BSD-3-Clause",
  "author": {
    "name": "Florian Jaeger, Matthias Matt, Adam McCartney, Elias Wimmer",
    "email": "datalab@tuwien.ac.at"
  },
  "files": [
    "lib/**/*.{d.ts,eot,gif,html,jpg,js,js.map,json,png,svg,woff2,ttf}",
    "style/**/*.{css,js,eot,gif,html,jpg,json,png,svg,woff2,ttf}",
    "schema/*.json"
  ],
  "main": "lib/index.js",
  "types": "lib/index.d.ts",
  "style": "style/index.css",
  "repository": {
    "type": "git",
    "url": "https://github.com/TU-Wien-dataLAB/Grader-Service/.git"
  },
  "workspaces": [
    "ui-tests"
  ],
  "scripts": {
    "build": "jlpm build:lib && jlpm build:labextension:dev",
    "build:prod": "jlpm clean && jlpm build:lib:prod && jlpm build:labextension",
    "build:labextension": "jupyter labextension build .",
    "build:labextension:dev": "jupyter labextension build --development True .",
    "build:lib": "tsc --sourceMap",
    "build:lib:prod": "tsc",
    "clean": "jlpm clean:lib",
    "clean:lib": "rimraf lib tsconfig.tsbuildinfo",
    "clean:lintcache": "rimraf .eslintcache .stylelintcache",
    "clean:labextension": "rimraf grader_labextension/labextension grader_labextension/_version.py",
    "clean:all": "jlpm clean:lib && jlpm clean:labextension && jlpm clean:lintcache",
    "eslint": "jlpm eslint:check --fix",
    "eslint:check": "eslint . --cache --ext .ts,.tsx",
    "install:extension": "jlpm build",
    "lint": "jlpm stylelint && jlpm prettier && jlpm eslint",
    "lint:check": "jlpm stylelint:check && jlpm prettier:check && jlpm eslint:check",
    "prettier": "jlpm prettier:base --write --list-different",
    "prettier:base": "prettier \"**/*{.ts,.tsx,.js,.jsx,.css,.json,.md}\"",
    "prettier:check": "jlpm prettier:base --check",
    "stylelint": "jlpm stylelint:check --fix",
    "stylelint:check": "stylelint --cache \"style/**/*.css\"",
    "test": "jest --coverage",
    "watch": "run-p watch:src watch:labextension",
    "watch:src": "tsc -w --sourceMap",
    "watch:labextension": "jupyter labextension watch ."
  },
  "dependencies": {
    "@date-io/date-fns": "^2.16.0",
    "@emotion/react": "^11.11.1",
    "@emotion/styled": "^11.11.0",
    "@jupyterlab/application": "^4.0.2",
    "@jupyterlab/coreutils": "^6.0.2",
    "@jupyterlab/filebrowser": "^4.0.2",
    "@jupyterlab/launcher": "^4.0.2",
    "@jupyterlab/notebook": "^4.0.2",
    "@jupyterlab/services": "^7.0.2",
    "@jupyterlab/terminal": "^4.0.2",
    "@lumino/widgets": "^2.1.1",
    "@mui/icons-material": "^5.11.16",
    "@mui/lab": "^5.0.0-alpha.133",
    "@mui/material": "^5.13.4",
    "@mui/system": "^5.13.2",
    "@mui/x-date-pickers": "^6.6.0",
    "@types/d3-shape": "^3.1.1",
    "date-fns": "^2.30.0",
    "formik": "^2.4.1",
    "is-plain-object": "^5.0.0",
    "moment": "^2.29.4",
    "mui-file-input": "^3.0.0",
    "notistack": "^3.0.1",
    "react": "^18.2.0",
    "react-dom": "^18.2.0",
    "react-router-dom": "^6.14.1",
    "react-transition-group": "^4.4.5",
    "recharts": "^2.6.2",
    "rxjs": "^7.8.1",
    "yup": "^1.2.0"
  },
  "devDependencies": {
    "@jupyterlab/builder": "^4.0.2",
    "@types/d3-scale": "^4.0.3",
    "@types/node": "^20.2.5",
    "@types/react": "^18.2.9",
    "@types/react-dom": "^18.2.4",
    "@typescript-eslint/eslint-plugin": "^5.59.9",
    "@typescript-eslint/parser": "^5.59.9",
    "eslint": "^8.42.0",
    "eslint-config-prettier": "^8.8.0",
    "eslint-plugin-prettier": "^4.2.1",
    "mkdirp": "^3.0.1",
    "npm-run-all": "^4.1.5",
    "prettier": "^2.8.8",
    "rimraf": "^5.0.1",
    "typedoc": "^0.24.8",
    "typescript": "~5.1.3"
  },
  "sideEffects": [
    "style/*.css",
    "style/index.js"
  ],
  "styleModule": "style/index.js",
  "publishConfig": {
    "access": "public"
  },
  "jupyterlab": {
    "discovery": {
      "server": {
        "managers": [
          "pip"
        ],
        "base": {
          "name": "grader_labextension"
        }
      }
    },
    "extension": true,
    "outputDir": "grader_labextension/labextension",
    "schemaDir": "schema"
  },
  "eslintIgnore": [
    "node_modules",
    "dist",
    "coverage",
    "**/*.d.ts",
    "tests",
    "**/__tests__",
    "ui-tests"
  ],
  "eslintConfig": {
    "extends": [
      "eslint:recommended",
      "plugin:@typescript-eslint/eslint-recommended",
      "plugin:@typescript-eslint/recommended",
      "plugin:prettier/recommended"
    ],
    "parser": "@typescript-eslint/parser",
    "parserOptions": {
      "project": "tsconfig.json",
      "sourceType": "module"
    },
    "plugins": [
      "@typescript-eslint"
    ],
    "rules": {
      "@typescript-eslint/naming-convention": [
        "error",
        {
          "selector": "interface",
          "format": [
            "PascalCase"
          ],
          "custom": {
            "regex": "^I[A-Z]",
            "match": true
          }
        }
      ],
      "@typescript-eslint/no-unused-vars": [
        "warn",
        {
          "args": "none"
        }
      ],
      "@typescript-eslint/no-explicit-any": "off",
      "@typescript-eslint/no-namespace": "off",
      "@typescript-eslint/no-use-before-define": "off",
      "@typescript-eslint/quotes": [
        "error",
        "single",
        {
          "avoidEscape": true,
          "allowTemplateLiterals": false
        }
      ],
      "curly": [
        "error",
        "all"
      ],
      "eqeqeq": "error",
      "prefer-arrow-callback": "error"
    }
  },
  "prettier": {
    "singleQuote": true,
    "trailingComma": "none",
    "arrowParens": "avoid",
    "endOfLine": "auto"
  },
  "stylelint": {
    "extends": [
      "stylelint-config-recommended",
      "stylelint-config-standard",
      "stylelint-prettier/recommended"
    ],
    "rules": {
      "property-no-vendor-prefix": null,
      "selector-no-vendor-prefix": null,
      "value-no-vendor-prefix": null
    }
  }
}<|MERGE_RESOLUTION|>--- conflicted
+++ resolved
@@ -1,12 +1,7 @@
 {
   "name": "grader-labextension",
-<<<<<<< HEAD
-  "version": "0.1.34",
-  "description": "Grader Service is a JupyterLab extension to enable automatic grading of assignment notebooks.",
-=======
   "version": "0.1.35",
   "description": "Jupyterlab extension for using the grader service.",
->>>>>>> 28df965c
   "keywords": [
     "jupyter",
     "jupyterlab",
