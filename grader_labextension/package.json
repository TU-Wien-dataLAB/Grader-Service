--- conflicted
+++ resolved
@@ -1,6 +1,6 @@
 {
   "name": "grader-labextension",
-  "version": "0.1.4",
+  "version": "0.1.2",
   "description": "Jupyterlab extension for using the grader service.",
   "keywords": [
     "jupyter",
@@ -69,11 +69,7 @@
     "@mui/material": "^5.7.0",
     "@mui/system": "^5.7.0",
     "@mui/x-data-grid": "^5.11.0",
-<<<<<<< HEAD
-    "chart.js": "^3.7.0",
-=======
     "@types/d3-shape": "^3.1.0",
->>>>>>> d3bba388
     "date-fns": "^2.27.0",
     "formik": "^2.2.9",
     "is-plain-object": "^5.0.0",
