// Copyright (c) 2022, TU Wien
// All rights reserved.
//
// This source code is licensed under the BSD-style license found in the
// LICENSE file in the root directory of this source tree.

import * as React from 'react';
import { useEffect } from 'react';
import { Assignment } from '../../../model/assignment';
import { Lecture } from '../../../model/lecture';
import {
  generateAssignment,
  pullAssignment,
  pushAssignment,
  updateAssignment
} from '../../../services/assignments.service';
import GetAppRoundedIcon from '@mui/icons-material/GetAppRounded';
import { AgreeDialog, CommitDialog } from '../../util/dialog';
import {
  Box,
  Button,
  Card,
  CardActions,
  CardContent,
  CardHeader,
  Chip,
  Grid,
  IconButton,
  Tab,
  Tabs,
  Tooltip,
  Typography
} from '@mui/material';
import ReplayIcon from '@mui/icons-material/Replay';
import OpenInBrowserIcon from '@mui/icons-material/OpenInBrowser';
import TerminalIcon from '@mui/icons-material/Terminal';
import AddBoxIcon from '@mui/icons-material/AddBox';
import CheckIcon from '@mui/icons-material/Check';
import ErrorOutlineIcon from '@mui/icons-material/ErrorOutline';
import { FilesList } from '../../util/file-list';
import { GlobalObjects } from '../../../index';
import { Contents } from '@jupyterlab/services';
import moment from 'moment';
import { openBrowser, openTerminal } from '../overview/util';
import { PageConfig } from '@jupyterlab/coreutils';
import PublishRoundedIcon from '@mui/icons-material/PublishRounded';
import { getRemoteStatus, lectureBasePath } from '../../../services/file.service';
import { RepoType } from '../../util/repo-type';
import { AddBox } from '@mui/icons-material';
import { enqueueSnackbar } from 'notistack';

/**
 * Props for FilesComponent.
 */
export interface IFilesProps {
  lecture: Lecture;
  assignment: Assignment;
  onAssignmentChange: (assignment: Assignment) => void;
  updateGitLog: () => void;
}

/**
 * Renders in a file list the assignment files.
 * @param props props of the file component
 */
export const Files = (props: IFilesProps) => {
  const [assignment, setAssignment] = React.useState(props.assignment);
  const [lecture, setLecture] = React.useState(props.lecture);
  const [selectedDir, setSelectedDir] = React.useState('source');
  
  openBrowser(`${lectureBasePath}${lecture.code}/${selectedDir}/${assignment.id}`)

  const [showDialog, setShowDialog] = React.useState(false);
  const [dialogContent, setDialogContent] = React.useState({
    title: '',
    message: '',
    handleAgree: null,
    handleDisagree: null
  });
  const [reloadFilesToggle, setReloadFiles] = React.useState(false);

  const [repoStatus, setRepoStatus] = React.useState(
    null as 'up_to_date' | 'pull_needed' | 'push_needed' | 'divergent'
  );

  const [srcChangedTimestamp, setSrcChangeTimestamp] = React.useState(
    moment().valueOf()
  ); // now
  const [generateTimestamp, setGenerateTimestamp] = React.useState(null);

  const serverRoot = PageConfig.getOption('serverRoot');

  const isCommitOverwrite = () =>
    repoStatus === 'pull_needed' || repoStatus === 'divergent';
  const isPullOverwrite = () =>
    repoStatus === 'push_needed' || repoStatus === 'divergent';

  useEffect(() => {
    const srcPath = `${lectureBasePath}${lecture.code}/source/${assignment.id}`;
    GlobalObjects.docManager.services.contents.fileChanged.connect(
      (sender: Contents.IManager, change: Contents.IChangedArgs) => {
        const { oldValue, newValue } = change;
        if (!newValue.path.includes(srcPath)) {
          return;
        }

        const modified = moment(newValue.last_modified).valueOf();
        if (srcChangedTimestamp === null || srcChangedTimestamp < modified) {
          setSrcChangeTimestamp(modified);
        }
      },
      this
    );

    getRemoteStatus(props.lecture, props.assignment, RepoType.SOURCE).then(
      status => {
        setRepoStatus(
          status as 'up_to_date' | 'pull_needed' | 'push_needed' | 'divergent'
        );
      }
    );
  }, [props.assignment, props.lecture]);
  /**
   * Reload file view.
   */
  const reloadFiles = () => {
    setReloadFiles(!reloadFilesToggle);
    getRemoteStatus(lecture, assignment, RepoType.SOURCE).then(status => {
      setRepoStatus(
        status as 'up_to_date' | 'pull_needed' | 'push_needed' | 'divergent'
      );
    });
  };
  /**
   * Switches between source and release directory.
   * @param dir dir which should be switched to
   */
  const handleSwitchDir = async (dir: 'source' | 'release') => {
    if (
      dir === 'release' &&
      (generateTimestamp === null || generateTimestamp < srcChangedTimestamp)
    ) {
      await generateAssignment(lecture.id, assignment)
        .then(() => {
          enqueueSnackbar('Generated Student Version Notebooks', {
            variant: 'success'
          });
          setGenerateTimestamp(moment().valueOf());
          setSelectedDir(dir);
        })
        .catch(error => {
          console.log(error);
          enqueueSnackbar(
            'Error Generating Student Version Notebooks: ' + error.message,
            {
              variant: 'error'
            }
          );
        });
    } else {
      setSelectedDir(dir);
    }
  };

  const closeDialog = () => setShowDialog(false);

  /**
   * Pushes files to the source und release repo.
   * @param commitMessage the commit message
   */
  const handlePushAssignment = async (commitMessage: string) => {
    setDialogContent({
      title: 'Push Assignment',
      message: `Do you want to push ${assignment.name}? This updates the state of the assignment on the server with your local state.`,
      handleAgree: async () => {
        try {
          // Note: has to be in this order (release -> source)
          await pushAssignment(lecture.id, assignment.id, 'release');
          await pushAssignment(
            lecture.id,
            assignment.id,
            'source',
            commitMessage
          );

          enqueueSnackbar('Successfully Pushed Assignment', {
            variant: 'success'
          });
          closeDialog();
        } catch (err) {
            if (err instanceof Error) {
              enqueueSnackbar('Error Pushing Assignment: ' + err.message, {
                variant: 'error'
              });
            } else {
                console.error("Error cannot interpret unknown as error", err);
            }
          closeDialog();
          return;
        }
      },
      handleDisagree: () => closeDialog()
    });
    setShowDialog(true);
  };
  /**
   * Sets the repo status text.
   * @param status repo status
   */
  const getRemoteStatusText = (
    status: 'up_to_date' | 'pull_needed' | 'push_needed' | 'divergent'
  ) => {
    if (status === 'up_to_date') {
      return 'The local files are up to date with the remote repository.';
    } else if (status === 'pull_needed') {
      return 'The remote repository has new changes. Pull now to load them.';
    } else if (status === 'push_needed') {
      return 'You have made changes to your local repository which you can push.';
    } else {
      return 'The local and remote files are divergent.';
    }
  };

  const getStatusChip = (
    status: 'up_to_date' | 'pull_needed' | 'push_needed' | 'divergent'
  ) => {
    if (status === 'up_to_date') {
      return (
        <Chip
          sx={{ mb: 1.0 }}
          label={'Up To Date'}
          color="success"
          size="small"
          icon={<CheckIcon />}
        />
      );
    } else if (status === 'pull_needed') {
      return (
        <Chip
          sx={{ mb: 1.0 }}
          label={'Pull Needed'}
          color="warning"
          size="small"
          icon={<GetAppRoundedIcon />}
        />
      );
    } else if (status === 'push_needed') {
      return (
        <Chip
          sx={{ mb: 1.0 }}
          label={'Push Needed'}
          color="warning"
          size="small"
          icon={<PublishRoundedIcon />}
        />
      );
    } else {
      return (
        <Chip
          sx={{ mb: 1.0 }}
          label={'Divergent'}
          color="error"
          size="small"
          icon={<ErrorOutlineIcon />}
        />
      );
    }
  };

  /**
   * Pulls changes from source repository.
   */
  const handlePullAssignment = async () => {
    setDialogContent({
      title: 'Pull Assignment',
      message: `Do you want to pull ${assignment.name}? This updates your assignment with the state of the server and overwrites all changes.`,
      handleAgree: async () => {
        try {
          await pullAssignment(lecture.id, assignment.id, 'source');
          enqueueSnackbar('Successfully Pulled Assignment', {
            variant: 'success'
          });
        } catch (err) {
            if (err instanceof Error) {
              enqueueSnackbar('Error Pulling Assignment: ' + err.message, {
                variant: 'error'
              });
            } else {
                console.error('Error cannot intepret unkown as error', err);
            }
        }
        props.updateGitLog();
        reloadFiles();
        getRemoteStatus(
          props.lecture,
          props.assignment,
          RepoType.SOURCE,
          true
        ).then(status => {
          setRepoStatus(
            status as 'up_to_date' | 'pull_needed' | 'push_needed' | 'divergent'
          );
        });
        closeDialog();
      },
      handleDisagree: () => closeDialog()
    });
    setShowDialog(true);
  };

  const newUntitled = async () => {
    const res = await GlobalObjects.docManager.newUntitled({
      type: 'notebook',
      path: `${lectureBasePath}${lecture.code}/source/${assignment.id}`
    });
    await GlobalObjects.docManager.openOrReveal(res.path);
  };

  return (
    <Box sx={{}}>
      <Card elevation={3} sx={{}}>
        <CardHeader
          title="Files"
          titleTypographyProps={{ display: 'inline' }}
          action={
            <Tooltip title="Reload">
              <IconButton aria-label="reload" onClick={() => reloadFiles()}>
                <ReplayIcon />
              </IconButton>
            </Tooltip>
          }
          subheader={
            repoStatus !== null && (
              <Tooltip title={getRemoteStatusText(repoStatus)}>
                {getStatusChip(repoStatus)}
              </Tooltip>
            )
          }
          subheaderTypographyProps={{ display: 'inline', ml: 2 }}
        />
<<<<<<< HEAD

        <CardContent sx={{ overflowY: 'auto' }}>
          <Tabs
            variant="fullWidth"
            value={selectedDir}
            onChange={(e, dir) => handleSwitchDir(dir)}
          >
            <Tab label="Source" value="source" />
            <Tab label="Release" value="release" />
          </Tabs>
          <Box height={200} sx={{ overflowY: 'auto' }}>
            <FilesList
              path={`${lectureBasePath}/${props.lecture.code}/${selectedDir}/${props.assignment.id}`}
              reloadFiles={reloadFilesToggle}
            />
          </Box>
        </CardContent>
        <CardActions>
          <CommitDialog handleCommit={msg => handlePushAssignment(msg)}>
=======
      <CardContent sx={{ overflowY: 'auto' }}>
        <Tabs
          variant="fullWidth"
          value={selectedDir}
          onChange={(e, dir) => handleSwitchDir(dir)}
        >
          <Tab label="Source" value="source" />
          <Tab label="Release" value="release" />
        </Tabs>
        <Box height={200} sx={{ overflowY: 'auto' }}>
          <FilesList
            path={`${lectureBasePath}${props.lecture.code}/${selectedDir}/${props.assignment.id}`}
            reloadFiles={reloadFilesToggle}
          />
        </Box>
      </CardContent>
      <CardActions>
        <CommitDialog handleCommit={msg => handlePushAssignment(msg)}>
>>>>>>> 7882dc8f
            <Tooltip
              title={`Commit Changes${
                isCommitOverwrite() ? ' (Overwrites remote files!)' : ''
              }`}
            >
              <Button
                sx={{ mt: -1 }}
                variant="outlined"
                size="small"
                color={isCommitOverwrite() ? 'error' : 'primary'}
              >
                <PublishRoundedIcon fontSize="small" sx={{ mr: 1 }} />
                Push
              </Button>
            </Tooltip>
          </CommitDialog>
          <Tooltip
            title={`Pull from Remote${
              isPullOverwrite() ? ' (Overwrites local changes!)' : ''
            }`}
          >
            <Button
              color={isPullOverwrite() ? 'error' : 'primary'}
              sx={{ mt: -1, ml: 2 }}
              onClick={() => handlePullAssignment()}
              variant="outlined"
              size="small"
            >
              <GetAppRoundedIcon fontSize="small" sx={{ mr: 1 }} />
              Pull
            </Button>
          </Tooltip>
          <Tooltip title={'Create new notebook.'}>
            <IconButton
              color={'primary'}
              sx={{ mt: -1, ml: 2 }}
              onClick={newUntitled}
            >
              <AddBoxIcon />
            </IconButton>
          </Tooltip>
<<<<<<< HEAD

          <Tooltip title={'Show in File-Browser'}>
            <IconButton
              sx={{ mt: -1, pt: 0, pb: 0 }}
              color={'primary'}
              onClick={() =>
                openBrowser(`${lectureBasePath}/${lecture.code}/${selectedDir}/${assignment.id}`)
              }
            >
              <OpenInBrowserIcon />
            </IconButton>
          </Tooltip>
          <Tooltip title={'Open in Terminal'}>
            <IconButton
              sx={{ mt: -1, pt: 0, pb: 0 }}
              color={'primary'}
              onClick={() =>
                openTerminal(
                  `${serverRoot}/${lectureBasePath}/${lecture.code}/${selectedDir}/${assignment.id}`
                )
              }
            >
              <TerminalIcon />
            </IconButton>
          </Tooltip>
        </CardActions>
        <AgreeDialog open={showDialog} {...dialogContent} />
      </Card>
    </Box>

=======

        <Tooltip title={'Show in File-Browser'}>
          <IconButton
            sx={{ mt: -1, pt: 0, pb: 0 }}
            color={'primary'}
            onClick={() =>
              openBrowser(`${lectureBasePath}${lecture.code}/${selectedDir}/${assignment.id}`)
            }
          >
            <OpenInBrowserIcon />
          </IconButton>
        </Tooltip>
        <Tooltip title={'Open in Terminal'}>
          <IconButton
            sx={{ mt: -1, pt: 0, pb: 0 }}
            color={'primary'}
            onClick={() =>
              openTerminal(
                `${serverRoot}/${lectureBasePath}${lecture.code}/${selectedDir}/${assignment.id}`
              )
            }
          >
            <TerminalIcon />
          </IconButton>
        </Tooltip>
      </CardActions>
      <AgreeDialog open={showDialog} {...dialogContent} />
    </Card>
  </Box>

>>>>>>> 7882dc8f
  );
};<|MERGE_RESOLUTION|>--- conflicted
+++ resolved
@@ -338,27 +338,6 @@
           }
           subheaderTypographyProps={{ display: 'inline', ml: 2 }}
         />
-<<<<<<< HEAD
-
-        <CardContent sx={{ overflowY: 'auto' }}>
-          <Tabs
-            variant="fullWidth"
-            value={selectedDir}
-            onChange={(e, dir) => handleSwitchDir(dir)}
-          >
-            <Tab label="Source" value="source" />
-            <Tab label="Release" value="release" />
-          </Tabs>
-          <Box height={200} sx={{ overflowY: 'auto' }}>
-            <FilesList
-              path={`${lectureBasePath}/${props.lecture.code}/${selectedDir}/${props.assignment.id}`}
-              reloadFiles={reloadFilesToggle}
-            />
-          </Box>
-        </CardContent>
-        <CardActions>
-          <CommitDialog handleCommit={msg => handlePushAssignment(msg)}>
-=======
       <CardContent sx={{ overflowY: 'auto' }}>
         <Tabs
           variant="fullWidth"
@@ -377,7 +356,6 @@
       </CardContent>
       <CardActions>
         <CommitDialog handleCommit={msg => handlePushAssignment(msg)}>
->>>>>>> 7882dc8f
             <Tooltip
               title={`Commit Changes${
                 isCommitOverwrite() ? ' (Overwrites remote files!)' : ''
@@ -419,39 +397,6 @@
               <AddBoxIcon />
             </IconButton>
           </Tooltip>
-<<<<<<< HEAD
-
-          <Tooltip title={'Show in File-Browser'}>
-            <IconButton
-              sx={{ mt: -1, pt: 0, pb: 0 }}
-              color={'primary'}
-              onClick={() =>
-                openBrowser(`${lectureBasePath}/${lecture.code}/${selectedDir}/${assignment.id}`)
-              }
-            >
-              <OpenInBrowserIcon />
-            </IconButton>
-          </Tooltip>
-          <Tooltip title={'Open in Terminal'}>
-            <IconButton
-              sx={{ mt: -1, pt: 0, pb: 0 }}
-              color={'primary'}
-              onClick={() =>
-                openTerminal(
-                  `${serverRoot}/${lectureBasePath}/${lecture.code}/${selectedDir}/${assignment.id}`
-                )
-              }
-            >
-              <TerminalIcon />
-            </IconButton>
-          </Tooltip>
-        </CardActions>
-        <AgreeDialog open={showDialog} {...dialogContent} />
-      </Card>
-    </Box>
-
-=======
-
         <Tooltip title={'Show in File-Browser'}>
           <IconButton
             sx={{ mt: -1, pt: 0, pb: 0 }}
@@ -480,7 +425,5 @@
       <AgreeDialog open={showDialog} {...dialogContent} />
     </Card>
   </Box>
-
->>>>>>> 7882dc8f
   );
 };