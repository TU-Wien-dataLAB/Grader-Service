// Copyright (c) 2022, TU Wien
// All rights reserved.
//
// This source code is licensed under the BSD-style license found in the
// LICENSE file in the root directory of this source tree.

import * as React from 'react';
import { Lecture } from '../../model/lecture';
<<<<<<< HEAD
import { Scope, UserPermissions } from '../../services/permission.service';
import { useRouteLoaderData, Link as RouterLink } from 'react-router-dom';
import {Box, ListItem, ListItemProps, ListItemText, Paper, Tab, Tabs, Typography} from '@mui/material';

export interface ICourseManageProps {
  // lectures: Array<Lecture>;
  root: HTMLElement;
}
=======
import { useRouteLoaderData, Link as RouterLink, useNavigate } from 'react-router-dom';
import {
  Button, ButtonProps, FormControlLabel, FormGroup,
  ListItem,
  ListItemProps,
  ListItemText,
  Paper, Stack, Switch,
  Table, TableBody, TableCell,
  TableContainer, TableFooter,
  TableHead, TablePagination,
  TableRow, TableRowProps, Typography
} from '@mui/material';
import TablePaginationActions from '@mui/material/TablePagination/TablePaginationActions';
import Box from '@mui/material/Box';
import { useState } from 'react';
>>>>>>> 410e3bef

interface ListItemLinkProps extends ListItemProps {
  to: string;
  lecture: Lecture;
}

interface TabPanelProps {
  children?: React.ReactNode;
  index: number;
  value: number;
}

const CustomTabPanel = (props: TabPanelProps) => {
  const { children, value, index, ...other } = props;

  return (
    <div
      role="tabpanel"
      hidden={value !== index}
      id={`simple-tabpanel-${index}`}
      aria-labelledby={`simple-tab-${index}`}
      {...other}
    >
      {value === index && (
        <Box sx={{ p: 3 }}>
          <Typography>{children}</Typography>
        </Box>
      )}
    </div>
  );
}

function a11yProps(index: number) {
  return {
    id: `simple-tab-${index}`,
    'aria-controls': `simple-tabpanel-${index}`,
  };
}
const ListItemLink = (props: ListItemLinkProps) => {
  const { to, ...other } = props;
  return (
      <ListItem component={RouterLink as any} to={to} {...other} >
          <Paper sx={{width: '100%'}}>
              <ListItemText primary={props.lecture.name} sx={{ m: 2 }}/>
          </Paper>

      </ListItem>
  );
};


function ButtonTr({ children, ...rest }: TableRowProps & ButtonProps) {
  return (
    <Button style={{ textTransform: 'none' }} component={TableRow} {...rest}>
      {children}
    </Button>
  );
}

interface ILectureTableProps {
  rows: Lecture[];
}

export const LectureTable = (props: ILectureTableProps) => {
  const navigate = useNavigate();
  const rows = props.rows;
  const [page, setPage] = React.useState(0);
  const [rowsPerPage, setRowsPerPage] = React.useState(5);

  // Avoid a layout jump when reaching the last page with empty rows.
  const emptyRows =
    page > 0 ? Math.max(0, (1 + page) * rowsPerPage - rows.length) : 0;

<<<<<<< HEAD
export const CourseManageComponent = (props: ICourseManageProps) => {
  const allLectures = useRouteLoaderData("root") as {lectures: Lecture[], completedLectures: Lecture[]};
  const [tab, setTab] = React.useState(0);
=======
  const handleChangePage = (
    event: React.MouseEvent<HTMLButtonElement> | null,
    newPage: number
  ) => {
    setPage(newPage);
  };

  const handleChangeRowsPerPage = (
    event: React.ChangeEvent<HTMLInputElement | HTMLTextAreaElement>
  ) => {
    setRowsPerPage(parseInt(event.target.value, 10));
    setPage(0);
  };

  return (
    <TableContainer component={Paper}>
      <Table aria-label='simple table'>
        <TableHead>
          <TableRow>
            <TableCell style={{ width: 100 }}>
              <Typography color='primary'>ID</Typography>
            </TableCell>
            <TableCell>
              <Typography color='primary'>Name</Typography>
            </TableCell>
            <TableCell>
              <Typography color='primary'>Code</Typography>
            </TableCell>
          </TableRow>
        </TableHead>
        <TableBody>
          {(rowsPerPage > 0
              ? rows.slice(page * rowsPerPage, page * rowsPerPage + rowsPerPage)
              : rows
          ).map((row) => (
            <TableRow
              key={row.name}
              component={ButtonTr}
              onClick={() => navigate(`/lecture/${row.id}`)}
            >
              <TableCell style={{ width: 100 }} component='th' scope='row'>
                {row.id}
              </TableCell>
              <TableCell>{row.name}</TableCell>
              <TableCell>{row.code}</TableCell>
            </TableRow>
          ))}
          {emptyRows > 0 && (
            <TableRow style={{ height: 53 * emptyRows }}>
              <TableCell colSpan={6} />
            </TableRow>
          )}
        </TableBody>
        <TableFooter>
          <TableRow>
            <TablePagination
              rowsPerPageOptions={[5, 10]}
              count={rows.length}
              rowsPerPage={rowsPerPage}
              page={page}
              SelectProps={{
                inputProps: {
                  'aria-label': 'rows per page'
                }
              }}
              onPageChange={handleChangePage}
              onRowsPerPageChange={handleChangeRowsPerPage}
              ActionsComponent={TablePaginationActions}
            />
          </TableRow>
        </TableFooter>
      </Table>
    </TableContainer>
  );
};


export const CourseManageComponent = () => {
  const allLectures = useRouteLoaderData('root') as { lectures: Lecture[], completedLectures: Lecture[] };
  const [showComplete, setShowComplete] = useState(false);
>>>>>>> 410e3bef

  const handleChange = (event: React.SyntheticEvent, newValue: number) => {
    setTab(newValue);
  };
  return (
<<<<<<< HEAD
    <Box sx={{ width: '100%' }}>
      <Box sx={{ borderBottom: 1, borderColor: 'divider' }}>
        <Tabs value={tab} onChange={handleChange} aria-label="basic tabs example">
        <Tab label="Active Lectures" {...a11yProps(0)} />
        <Tab label="Archive" {...a11yProps(1)} />
      </Tabs>
      </Box>
        <CustomTabPanel index={0} value={tab}>
            {allLectures.lectures
                .filter(el => UserPermissions.getScope(el) > Scope.student)
                .map((el, index) => (
                  <ListItemLink to={`/lecture/${el.id}`} lecture={el} />
        ))}
        </CustomTabPanel>
        <CustomTabPanel index={1} value={tab}>
            {allLectures.completedLectures
                .filter(el => UserPermissions.getScope(el) > Scope.student)
                .map((el, index) => (
                  <ListItemLink to={`/lecture/${el.id}`} lecture={el} />
                ))}
        </CustomTabPanel>
    </Box>
=======
    <div className='course-list'>
      <Stack direction='row' justifyContent='center'>
        <Typography variant={'h4'}>
          Course Management
        </Typography>
      </Stack>

      <Box sx={{ m: 5 }}>
        <Stack direction={'row'} justifyContent='space-between'>
          <Typography variant={'h6'} sx={{ mb: 1 }}>Lectures</Typography>
          <FormGroup>
            <FormControlLabel
              control={<Switch checked={showComplete} onChange={(ev) => setShowComplete(ev.target.checked)} />}
              label='Completed Lectures' />
          </FormGroup>
        </Stack>

        <LectureTable rows={showComplete ? allLectures.completedLectures : allLectures.lectures} />
      </Box>
    </div>
>>>>>>> 410e3bef
  );
};<|MERGE_RESOLUTION|>--- conflicted
+++ resolved
@@ -6,82 +6,23 @@
 
 import * as React from 'react';
 import { Lecture } from '../../model/lecture';
-<<<<<<< HEAD
-import { Scope, UserPermissions } from '../../services/permission.service';
-import { useRouteLoaderData, Link as RouterLink } from 'react-router-dom';
-import {Box, ListItem, ListItemProps, ListItemText, Paper, Tab, Tabs, Typography} from '@mui/material';
+import { useRouteLoaderData, useNavigate } from 'react-router-dom';
+import {
+  Button, ButtonProps, FormControlLabel, FormGroup,
+  Paper, Stack, Switch,
+  Table, TableBody, TableCell,
+  TableContainer, TableFooter,
+  TableHead, TablePagination,
+  TableRow, TableRowProps, Typography,
+} from '@mui/material';
+import TablePaginationActions from '@mui/material/TablePagination/TablePaginationActions';
+import Box from '@mui/material/Box';
+import { useState } from 'react';
 
 export interface ICourseManageProps {
   // lectures: Array<Lecture>;
   root: HTMLElement;
 }
-=======
-import { useRouteLoaderData, Link as RouterLink, useNavigate } from 'react-router-dom';
-import {
-  Button, ButtonProps, FormControlLabel, FormGroup,
-  ListItem,
-  ListItemProps,
-  ListItemText,
-  Paper, Stack, Switch,
-  Table, TableBody, TableCell,
-  TableContainer, TableFooter,
-  TableHead, TablePagination,
-  TableRow, TableRowProps, Typography
-} from '@mui/material';
-import TablePaginationActions from '@mui/material/TablePagination/TablePaginationActions';
-import Box from '@mui/material/Box';
-import { useState } from 'react';
->>>>>>> 410e3bef
-
-interface ListItemLinkProps extends ListItemProps {
-  to: string;
-  lecture: Lecture;
-}
-
-interface TabPanelProps {
-  children?: React.ReactNode;
-  index: number;
-  value: number;
-}
-
-const CustomTabPanel = (props: TabPanelProps) => {
-  const { children, value, index, ...other } = props;
-
-  return (
-    <div
-      role="tabpanel"
-      hidden={value !== index}
-      id={`simple-tabpanel-${index}`}
-      aria-labelledby={`simple-tab-${index}`}
-      {...other}
-    >
-      {value === index && (
-        <Box sx={{ p: 3 }}>
-          <Typography>{children}</Typography>
-        </Box>
-      )}
-    </div>
-  );
-}
-
-function a11yProps(index: number) {
-  return {
-    id: `simple-tab-${index}`,
-    'aria-controls': `simple-tabpanel-${index}`,
-  };
-}
-const ListItemLink = (props: ListItemLinkProps) => {
-  const { to, ...other } = props;
-  return (
-      <ListItem component={RouterLink as any} to={to} {...other} >
-          <Paper sx={{width: '100%'}}>
-              <ListItemText primary={props.lecture.name} sx={{ m: 2 }}/>
-          </Paper>
-
-      </ListItem>
-  );
-};
-
 
 function ButtonTr({ children, ...rest }: TableRowProps & ButtonProps) {
   return (
@@ -105,11 +46,6 @@
   const emptyRows =
     page > 0 ? Math.max(0, (1 + page) * rowsPerPage - rows.length) : 0;
 
-<<<<<<< HEAD
-export const CourseManageComponent = (props: ICourseManageProps) => {
-  const allLectures = useRouteLoaderData("root") as {lectures: Lecture[], completedLectures: Lecture[]};
-  const [tab, setTab] = React.useState(0);
-=======
   const handleChangePage = (
     event: React.MouseEvent<HTMLButtonElement> | null,
     newPage: number
@@ -124,6 +60,7 @@
     setPage(0);
   };
 
+  
   return (
     <TableContainer component={Paper}>
       <Table aria-label='simple table'>
@@ -190,43 +127,14 @@
 export const CourseManageComponent = () => {
   const allLectures = useRouteLoaderData('root') as { lectures: Lecture[], completedLectures: Lecture[] };
   const [showComplete, setShowComplete] = useState(false);
->>>>>>> 410e3bef
 
+  const [tab, setTab] = useState(0)
   const handleChange = (event: React.SyntheticEvent, newValue: number) => {
     setTab(newValue);
   };
+
   return (
-<<<<<<< HEAD
-    <Box sx={{ width: '100%' }}>
-      <Box sx={{ borderBottom: 1, borderColor: 'divider' }}>
-        <Tabs value={tab} onChange={handleChange} aria-label="basic tabs example">
-        <Tab label="Active Lectures" {...a11yProps(0)} />
-        <Tab label="Archive" {...a11yProps(1)} />
-      </Tabs>
-      </Box>
-        <CustomTabPanel index={0} value={tab}>
-            {allLectures.lectures
-                .filter(el => UserPermissions.getScope(el) > Scope.student)
-                .map((el, index) => (
-                  <ListItemLink to={`/lecture/${el.id}`} lecture={el} />
-        ))}
-        </CustomTabPanel>
-        <CustomTabPanel index={1} value={tab}>
-            {allLectures.completedLectures
-                .filter(el => UserPermissions.getScope(el) > Scope.student)
-                .map((el, index) => (
-                  <ListItemLink to={`/lecture/${el.id}`} lecture={el} />
-                ))}
-        </CustomTabPanel>
-    </Box>
-=======
-    <div className='course-list'>
-      <Stack direction='row' justifyContent='center'>
-        <Typography variant={'h4'}>
-          Course Management
-        </Typography>
-      </Stack>
-
+    <div>
       <Box sx={{ m: 5 }}>
         <Stack direction={'row'} justifyContent='space-between'>
           <Typography variant={'h6'} sx={{ mb: 1 }}>Lectures</Typography>
@@ -240,6 +148,5 @@
         <LectureTable rows={showComplete ? allLectures.completedLectures : allLectures.lectures} />
       </Box>
     </div>
->>>>>>> 410e3bef
   );
 };