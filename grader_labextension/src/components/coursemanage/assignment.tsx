--- conflicted
+++ resolved
@@ -49,19 +49,7 @@
   const [numAutoGraded, setNumAutoGraded] = React.useState(0);
   const [numManualGraded, setNumManualGraded] = React.useState(0);
   React.useEffect(() => {
-<<<<<<< HEAD
-    getAllSubmissions(props.lecture, assignment, "none", true).then(response => {
-      setAllSubmissions(response);
-      let auto = 0;
-      let manual = 0;
-      for (const submission of response) {
-        if (submission.auto_status === 'automatically_graded') {
-          auto++;
-        }
-        if (submission.manual_status === 'manually_graded') {
-          manual++;
-=======
-    getAllSubmissions(props.lecture, assignment, false, true).then(
+    getAllSubmissions(props.lecture, assignment, "none", true).then(
       response => {
         setAllSubmissions(response);
         let auto = 0;
@@ -73,7 +61,6 @@
           if (submission.manual_status === 'manually_graded') {
             manual++;
           }
->>>>>>> 62325a81
         }
         setNumAutoGraded(auto);
         setNumManualGraded(manual);
