// Copyright (c) 2022, TU Wien
// All rights reserved.
//
// This source code is licensed under the BSD-style license found in the
// LICENSE file in the root directory of this source tree.

import * as React from 'react';
import { Badge, Box, Tab, Tabs } from '@mui/material';
import PropTypes from 'prop-types';
import DashboardIcon from '@mui/icons-material/Dashboard';
import FolderIcon from '@mui/icons-material/Folder';
import FormatListNumberedIcon from '@mui/icons-material/FormatListNumbered';
import QueryStatsIcon from '@mui/icons-material/QueryStats';
import SettingsIcon from '@mui/icons-material/Settings';
import { Assignment } from '../../model/assignment';
import { Lecture } from '../../model/lecture';
import { Submission } from '../../model/submission';
import { Link, Outlet, useMatch, useParams, useRouteLoaderData } from 'react-router-dom';
import { useRef } from 'react';
<<<<<<< HEAD

function TabPanel(props) {
  const { children, value, index, ...other } = props;


  return (
    <div
      role="tabpanel"
      hidden={value !== index}
      id={`vertical-tabpanel-${index}`}
      aria-labelledby={`vertical-tab-${index}`}
      {...other}
      
      
    >
      <Outlet/>
    </div>
  );
}

TabPanel.propTypes = {
  children: PropTypes.node,
  index: PropTypes.number.isRequired,
  value: PropTypes.number.isRequired,
};
=======
>>>>>>> 5ac0ac08

function a11yProps(index) {
  return {
    id: `vertical-tab-${index}`,
    'aria-controls': `vertical-tabpanel-${index}`
  };
}

export interface IAssignmentModalProps {
  root: HTMLElement;
}

export const AssignmentModalComponent = (props: IAssignmentModalProps) => {
  const { lecture, assignments, users } = useRouteLoaderData('lecture') as {
    lecture: Lecture,
    assignments: Assignment[],
    users: { instructors: string[], tutors: string[], students: string[] }
  };
  const { assignment, allSubmissions, latestSubmissions } = useRouteLoaderData('assignment') as {
    assignment: Assignment,
    allSubmissions: Submission[],
    latestSubmissions: Submission[]
  };

  const params = useParams();
  const match = useMatch(`/lecture/${params.lid}/assignment/${params.aid}/*`);
  const tab = match.params['*'];


  const [value, setValue] = React.useState(0);
<<<<<<< HEAD

  const handleChange = (event, newValue) => {
    setValue(newValue);
  };

return (
  
  <Box
    sx={{ bgcolor: 'background.paper', display: "flex"}}
  >
    <Tabs
      orientation="vertical"
      value={value}
      onChange={handleChange}
      sx={{ borderRight: 1, borderColor: 'divider', minWidth: '150px', marginTop: 5}}
    >
      <Tab label="Overview" icon={<DashboardIcon/>} iconPosition='start' 
            {...a11yProps(0)} component={Link as any} to={''}/>
      <Tab label="Files" icon={<FolderIcon/>} iconPosition='start' 
            {...a11yProps(1)} component={Link as any} to={'files'}/>
      <Tab label="Submissions"  icon={
              <Badge
                color='secondary'
                badgeContent={latestSubmissions?.length}
                showZero={latestSubmissions !== null}
              >
                <FormatListNumberedIcon />
              </Badge>
            } 
            iconPosition='start'{...a11yProps(2)} component={Link as any} to={'submissions'}/>
      <Tab label="Stats" icon={<QueryStatsIcon/>} iconPosition='start' 
            {...a11yProps(3)} component={Link as any} to={'stats'} />
      <Tab label="Settings" icon={<SettingsIcon/>} iconPosition='start' 
            {...a11yProps(4)} component={Link as any} to={'settings'}/>
    </Tabs>
    
    <Box sx={{ flexGrow: 1}}>
      <TabPanel value={value} index={0} >
      </TabPanel>
      <TabPanel value={value} index={1}>
      </TabPanel>
      <TabPanel value={value} index={2}>
      </TabPanel>
      <TabPanel value={value} index={3}>
      </TabPanel>
      <TabPanel value={value} index={4}>
      </TabPanel>
    </Box>
  </Box>
);
    
=======

  const handleChange = (event, newValue) => {
    setValue(newValue);
  };

  return (

    <Box
      sx={{ bgcolor: 'background.paper', display: 'flex' }}
    >
      <Tabs
        orientation='vertical'
        value={value}
        onChange={handleChange}
        sx={{ borderRight: 1, borderColor: 'divider', minWidth: '200px', marginTop: 5 }}
      >
        <Tab label='Overview' icon={<DashboardIcon />} iconPosition='start' sx={{ justifyContent: 'flex-start' }}
             {...a11yProps(0)} component={Link as any} to={''} />
        <Tab label='Files' icon={<FolderIcon />} iconPosition='start' sx={{ justifyContent: 'flex-start' }}
             {...a11yProps(1)} component={Link as any} to={'files'} />
        <Tab label='Submissions' icon={
          <Badge
            color='secondary'
            badgeContent={latestSubmissions?.length}
            showZero={latestSubmissions !== null}
          >
            <FormatListNumberedIcon />
          </Badge>
        }
             iconPosition='start' sx={{ justifyContent: 'flex-start' }} {...a11yProps(2)} component={Link as any}
             to={'submissions'} />
        <Tab label='Stats' icon={<QueryStatsIcon />} iconPosition='start'  sx={{justifyContent: 'flex-start'}}
             {...a11yProps(3)} component={Link as any} to={'stats'} />
        <Tab label='Settings' icon={<SettingsIcon />} iconPosition='start'  sx={{justifyContent: 'flex-start'}}
             {...a11yProps(4)} component={Link as any} to={'settings'} />
      </Tabs>
      <Box sx={{ flexGrow: 1, overflowY: 'scroll' }}>
        <Outlet />
      </Box>
    </Box>
  );

>>>>>>> 5ac0ac08
};<|MERGE_RESOLUTION|>--- conflicted
+++ resolved
@@ -17,34 +17,6 @@
 import { Submission } from '../../model/submission';
 import { Link, Outlet, useMatch, useParams, useRouteLoaderData } from 'react-router-dom';
 import { useRef } from 'react';
-<<<<<<< HEAD
-
-function TabPanel(props) {
-  const { children, value, index, ...other } = props;
-
-
-  return (
-    <div
-      role="tabpanel"
-      hidden={value !== index}
-      id={`vertical-tabpanel-${index}`}
-      aria-labelledby={`vertical-tab-${index}`}
-      {...other}
-      
-      
-    >
-      <Outlet/>
-    </div>
-  );
-}
-
-TabPanel.propTypes = {
-  children: PropTypes.node,
-  index: PropTypes.number.isRequired,
-  value: PropTypes.number.isRequired,
-};
-=======
->>>>>>> 5ac0ac08
 
 function a11yProps(index) {
   return {
@@ -75,59 +47,6 @@
 
 
   const [value, setValue] = React.useState(0);
-<<<<<<< HEAD
-
-  const handleChange = (event, newValue) => {
-    setValue(newValue);
-  };
-
-return (
-  
-  <Box
-    sx={{ bgcolor: 'background.paper', display: "flex"}}
-  >
-    <Tabs
-      orientation="vertical"
-      value={value}
-      onChange={handleChange}
-      sx={{ borderRight: 1, borderColor: 'divider', minWidth: '150px', marginTop: 5}}
-    >
-      <Tab label="Overview" icon={<DashboardIcon/>} iconPosition='start' 
-            {...a11yProps(0)} component={Link as any} to={''}/>
-      <Tab label="Files" icon={<FolderIcon/>} iconPosition='start' 
-            {...a11yProps(1)} component={Link as any} to={'files'}/>
-      <Tab label="Submissions"  icon={
-              <Badge
-                color='secondary'
-                badgeContent={latestSubmissions?.length}
-                showZero={latestSubmissions !== null}
-              >
-                <FormatListNumberedIcon />
-              </Badge>
-            } 
-            iconPosition='start'{...a11yProps(2)} component={Link as any} to={'submissions'}/>
-      <Tab label="Stats" icon={<QueryStatsIcon/>} iconPosition='start' 
-            {...a11yProps(3)} component={Link as any} to={'stats'} />
-      <Tab label="Settings" icon={<SettingsIcon/>} iconPosition='start' 
-            {...a11yProps(4)} component={Link as any} to={'settings'}/>
-    </Tabs>
-    
-    <Box sx={{ flexGrow: 1}}>
-      <TabPanel value={value} index={0} >
-      </TabPanel>
-      <TabPanel value={value} index={1}>
-      </TabPanel>
-      <TabPanel value={value} index={2}>
-      </TabPanel>
-      <TabPanel value={value} index={3}>
-      </TabPanel>
-      <TabPanel value={value} index={4}>
-      </TabPanel>
-    </Box>
-  </Box>
-);
-    
-=======
 
   const handleChange = (event, newValue) => {
     setValue(newValue);
@@ -170,5 +89,4 @@
     </Box>
   );
 
->>>>>>> 5ac0ac08
 };