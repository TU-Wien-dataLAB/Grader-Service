--- conflicted
+++ resolved
@@ -22,14 +22,11 @@
 import { lectureBasePath, openFile } from '../../../services/file.service';
 import { Submission } from '../../../model/submission';
 import { showDialog } from '../../util/dialog-provider';
-<<<<<<< HEAD
 import AddIcon from '@mui/icons-material/Add';
 import { Link } from 'react-router-dom';
 import { openBrowser } from '../overview/util';
-=======
 import SearchIcon from '@mui/icons-material/Search';
 import ClearIcon from '@mui/icons-material/Clear';
->>>>>>> 7f03f9c9
 
 export const autogradeSubmissionsDialog = async (handleAgree) => {
   showDialog(
@@ -195,13 +192,13 @@
     });
   };
 
- 
- 
- 
+
+
+
   return (
     <>
     <Stack direction={'row'} justifyContent={'flex-end'} alignItems={'center'} spacing={2} sx={{ mb: 1 }}>
-      <Button variant='outlined' startIcon={<AddIcon/>} 
+      <Button variant='outlined' startIcon={<AddIcon/>}
       component={Link as any} to={'create'}
       >
         New Submission
