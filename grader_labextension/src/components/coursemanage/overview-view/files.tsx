// Copyright (c) 2022, TU Wien
// All rights reserved.
//
// This source code is licensed under the BSD-style license found in the
// LICENSE file in the root directory of this source tree.

import * as React from 'react';
import {useEffect} from 'react';
import {Assignment} from '../../../model/assignment';
import {Lecture} from '../../../model/lecture';
import {
  generateAssignment,
  pullAssignment,
  pushAssignment,
  updateAssignment
} from '../../../services/assignments.service';
import GetAppRoundedIcon from '@mui/icons-material/GetAppRounded';
import {AgreeDialog, CommitDialog} from '../../util/dialog';
import {
  Box,
  Button,
  Card,
  CardActions,
  CardContent,
  CardHeader,
  Grid,
  IconButton,
  Tab,
  Tabs,
  Tooltip,
  Typography
} from '@mui/material';
import ReplayIcon from '@mui/icons-material/Replay';
import OpenInBrowserIcon from '@mui/icons-material/OpenInBrowser';
import TerminalIcon from '@mui/icons-material/Terminal';
import AddBoxIcon from '@mui/icons-material/AddBox';
import {FilesList} from '../../util/file-list';
import {GlobalObjects} from '../../../index';
import {Contents} from '@jupyterlab/services';
import moment from 'moment';
import {openBrowser, openTerminal} from './util';
import {PageConfig} from '@jupyterlab/coreutils';
import PublishRoundedIcon from '@mui/icons-material/PublishRounded';
import {getRemoteStatus} from '../../../services/file.service';
import {RepoType} from '../../util/repo-type';
import {AddBox} from "@mui/icons-material";

/**
 * Props for FilesComponent.
 */
export interface IFilesProps {
  lecture: Lecture;
  assignment: Assignment;
  onAssignmentChange: (assignment: Assignment) => void;
  showAlert: (severity: string, msg: string) => void;
}

/**
 * Renders in a file list the assignment files.
 * @param props props of the file component
 */
export const Files = (props: IFilesProps) => {
    const [assignment, setAssignment] = React.useState(props.assignment);
    const [lecture, setLecture] = React.useState(props.lecture);
    const [selectedDir, setSelectedDir] = React.useState('source');
    const [showDialog, setShowDialog] = React.useState(false);
    const [dialogContent, setDialogContent] = React.useState({
      title: '',
      message: '',
      handleAgree: null,
      handleDisagree: null
    });
    const [reloadFilesToggle, setReloadFiles] = React.useState(false);

    const [repoStatus, setRepoStatus] = React.useState(
      null as 'up_to_date' | 'pull_needed' | 'push_needed' | 'divergent'
    );

    const [srcChangedTimestamp, setSrcChangeTimestamp] = React.useState(
      moment().valueOf()
    ); // now
    const [generateTimestamp, setGenerateTimestamp] = React.useState(null);

    const serverRoot = PageConfig.getOption('serverRoot');

    const isCommitOverwrite = () =>
      repoStatus === 'pull_needed' || repoStatus === 'divergent';
    const isPullOverwrite = () =>
      repoStatus === 'push_needed' || repoStatus === 'divergent';

    useEffect(() => {
      const srcPath = `source/${lecture.code}/${assignment.id}`;
      GlobalObjects.docManager.services.contents.fileChanged.connect(
        (sender: Contents.IManager, change: Contents.IChangedArgs) => {
          const {oldValue, newValue} = change;
          if (!newValue.path.includes(srcPath)) {
            return;
          }

          const modified = moment(newValue.last_modified).valueOf();
          if (srcChangedTimestamp === null || srcChangedTimestamp < modified) {
            setSrcChangeTimestamp(modified);
            console.log('New source file changed timestamp: ' + modified);
          }
        },
        this
      );

      getRemoteStatus(lecture, assignment, RepoType.SOURCE).then(status => {
        setRepoStatus(
          status as 'up_to_date' | 'pull_needed' | 'push_needed' | 'divergent'
        );
      });
    }, [props]);
    /**
     * Reload file view.
     */
    const reloadFiles = () => {
      setReloadFiles(!reloadFilesToggle);
      getRemoteStatus(lecture, assignment, RepoType.SOURCE).then(status => {
        setRepoStatus(
          status as 'up_to_date' | 'pull_needed' | 'push_needed' | 'divergent'
        );
      });
    };
    /**
     * Switches between source and release directory.
     * @param dir dir which should be switched to
     */
    const handleSwitchDir = async (dir: 'source' | 'release') => {
      if (dir === 'release') {
        if (
          generateTimestamp === null ||
          generateTimestamp < srcChangedTimestamp
        ) {
          try {
            await generateAssignment(lecture.id, assignment);
          } catch (err) {
            props.showAlert('error', 'Error Generating Assignment');
            return;
          }
          setGenerateTimestamp(moment().valueOf());
        }
      }
      setSelectedDir(dir);
    };

    const closeDialog = () => setShowDialog(false);

    /**
     * Pushes files to the source und release repo.
     * @param commitMessage the commit message
     */
    const handlePushAssignment = async (commitMessage: string) => {
      setDialogContent({
        title: 'Push Assignment',
        message: `Do you want to push ${assignment.name}? This updates the state of the assignment on the server with your local state.`,
        handleAgree: async () => {
          try {
            // Note: has to be in this order (release -> source)
            await pushAssignment(lecture.id, assignment.id, 'release');
            await pushAssignment(
              lecture.id,
              assignment.id,
              'source',
              commitMessage
            );
          } catch (err) {
            props.showAlert('error', 'Error Pushing Assignment');
            closeDialog();
            return;
          }
          const a = assignment;
          a.status = 'pushed';
          updateAssignment(lecture.id, a).then(
            assignment => {
              setAssignment(assignment);
              props.showAlert('success', 'Successfully Pushed Assignment');
              props.onAssignmentChange(assignment);
            },
            error => props.showAlert('error', 'Error Updating Assignment')
          );
          closeDialog();
<<<<<<< HEAD
        },
        handleDisagree: () => closeDialog()
      });
      setShowDialog(true);
    };
    /**
     * Sets the repo status text.
     * @param status repo status
     */
    const getRemoteStatusText = (
      status: 'up_to_date' | 'pull_needed' | 'push_needed' | 'divergent'
    ) => {
      if (status === 'up_to_date') {
        return 'The local files are up to date with the remote repository.';
      } else if (status === 'pull_needed') {
        return 'The remote repository has new changes. Pull now to load them.';
      } else if (status === 'push_needed') {
        return 'You have made changes to your local repository which you can push.';
      } else {
        return 'The local and remote files are divergent.';
      }
    };
    /**
     * Pulls changes from source repository.
     */
    const handlePullAssignment = async () => {
      setDialogContent({
        title: 'Pull Assignment',
        message: `Do you want to pull ${assignment.name}? This updates your assignment with the state of the server and overwrites all changes.`,
        handleAgree: async () => {
          try {
            await pullAssignment(lecture.id, assignment.id, 'source');
            props.showAlert('success', 'Successfully Pulled Assignment');
          } catch (err) {
            props.showAlert('error', 'Error Pulling Assignment');
          }
          reloadFiles();
          closeDialog();
        },
        handleDisagree: () => closeDialog()
      });
      setShowDialog(true);
    };

    const newUntitled = async () => {
      console.log('Creating untitled notebook');
      let res = await GlobalObjects.docManager.newUntitled({
        type: "notebook",
        path: `source/${lecture.code}/${assignment.id}`
      });
      await GlobalObjects.docManager.openOrReveal(res.path);
=======
          return;
        }
        const a = assignment;
        a.status = 'pushed';
        updateAssignment(lecture.id, a).then(
          assignment => {
            setAssignment(assignment);
            props.showAlert('success', 'Successfully Pushed Assignment');
            props.onAssignmentChange(assignment);
          },
          error => props.showAlert('error', error.message)
        );
        closeDialog();
      },
      handleDisagree: () => closeDialog()
    });
    setShowDialog(true);
  };
  /**
   * Sets the repo status text.
   * @param status repo status
   */
  const getRemoteStatusText = (
    status: 'up_to_date' | 'pull_needed' | 'push_needed' | 'divergent'
  ) => {
    if (status === 'up_to_date') {
      return 'The local files are up to date with the remote repository.';
    } else if (status === 'pull_needed') {
      return 'The remote repository has new changes. Pull now to load them.';
    } else if (status === 'push_needed') {
      return 'You have made changes to your local repository which you can push.';
    } else {
      return 'The local and remote files are divergent.';
>>>>>>> 7b191792
    }

    return (
      <Card elevation={3}>
        <CardHeader
          title="Files"
          action={
            <Tooltip title="Reload">
              <IconButton aria-label="reload" onClick={() => reloadFiles()}>
                <ReplayIcon/>
              </IconButton>
            </Tooltip>
          }
        />

        <CardContent sx={{height: '270px', overflowY: 'auto'}}>
          <Typography>{getRemoteStatusText(repoStatus)}</Typography>
          <Tabs
            variant="fullWidth"
            value={selectedDir}
            onChange={(e, dir) => handleSwitchDir(dir)}
          >
            <Tab label="Source" value="source"/>
            <Tab label="Release" value="release"/>
          </Tabs>
          <Box height={214} sx={{overflowY: 'auto'}}>
            <FilesList
              path={`${selectedDir}/${props.lecture.code}/${props.assignment.id}`}
              reloadFiles={reloadFilesToggle}
              showAlert={props.showAlert}
            />
          </Box>
        </CardContent>
        <CardActions>
          <CommitDialog handleCommit={msg => handlePushAssignment(msg)}>
            <Tooltip
              title={`Commit Changes${
                isCommitOverwrite() ? ' (Overwrites remote files!)' : ''
              }`}
            >
              <Button
                sx={{mt: -1}}
                variant="outlined"
                size="small"
                color={isCommitOverwrite() ? 'error' : 'primary'}
              >
                <PublishRoundedIcon fontSize="small" sx={{mr: 1}}/>
                Commit
              </Button>
            </Tooltip>
          </CommitDialog>
          <Tooltip
            title={`Pull from Remote${
              isPullOverwrite() ? ' (Overwrites local changes!)' : ''
            }`}
          >
            <Button
              color={isPullOverwrite() ? 'error' : 'primary'}
              sx={{mt: -1, ml: 2}}
              onClick={() => handlePullAssignment()}
              variant="outlined"
              size="small"
            >
              <GetAppRoundedIcon fontSize="small" sx={{mr: 1}}/>
              Pull
            </Button>
          </Tooltip>
          <Tooltip title={`Create new notebook.`}>
            <IconButton
              color={'primary'}
              sx={{mt: -1, ml: 2}}
              onClick={newUntitled}
            >
              <AddBoxIcon/>
            </IconButton>
          </Tooltip>

          <Tooltip title={'Show in File-Browser'}>
            <IconButton
              sx={{mt: -1, pt: 0, pb: 0}}
              color={'primary'}
              onClick={() =>
                openBrowser(
                  `${selectedDir}/${lecture.code}/${assignment.id}`,
                  props.showAlert
                )
              }
            >
              <OpenInBrowserIcon/>
            </IconButton>
          </Tooltip>
          <Tooltip title={'Open in Terminal'}>
            <IconButton
              sx={{mt: -1, pt: 0, pb: 0}}
              color={'primary'}
              onClick={() =>
                openTerminal(
                  `${serverRoot}/${selectedDir}/${lecture.code}/${assignment.id}`,
                  props.showAlert
                )
              }
            >
              <TerminalIcon/>
            </IconButton>
          </Tooltip>
        </CardActions>
        <AgreeDialog open={showDialog} {...dialogContent} />
      </Card>
    );
  }
;<|MERGE_RESOLUTION|>--- conflicted
+++ resolved
@@ -147,93 +147,27 @@
 
     const closeDialog = () => setShowDialog(false);
 
-    /**
-     * Pushes files to the source und release repo.
-     * @param commitMessage the commit message
-     */
-    const handlePushAssignment = async (commitMessage: string) => {
-      setDialogContent({
-        title: 'Push Assignment',
-        message: `Do you want to push ${assignment.name}? This updates the state of the assignment on the server with your local state.`,
-        handleAgree: async () => {
-          try {
-            // Note: has to be in this order (release -> source)
-            await pushAssignment(lecture.id, assignment.id, 'release');
-            await pushAssignment(
-              lecture.id,
-              assignment.id,
-              'source',
-              commitMessage
-            );
-          } catch (err) {
-            props.showAlert('error', 'Error Pushing Assignment');
-            closeDialog();
-            return;
-          }
-          const a = assignment;
-          a.status = 'pushed';
-          updateAssignment(lecture.id, a).then(
-            assignment => {
-              setAssignment(assignment);
-              props.showAlert('success', 'Successfully Pushed Assignment');
-              props.onAssignmentChange(assignment);
-            },
-            error => props.showAlert('error', 'Error Updating Assignment')
+  /**
+   * Pushes files to the source und release repo.
+   * @param commitMessage the commit message
+   */
+  const handlePushAssignment = async (commitMessage: string) => {
+    setDialogContent({
+      title: 'Push Assignment',
+      message: `Do you want to push ${assignment.name}? This updates the state of the assignment on the server with your local state.`,
+      handleAgree: async () => {
+        try {
+          // Note: has to be in this order (release -> source)
+          await pushAssignment(lecture.id, assignment.id, 'release');
+          await pushAssignment(
+            lecture.id,
+            assignment.id,
+            'source',
+            commitMessage
           );
+        } catch (err) {
+          props.showAlert('error', 'Error Pushing Assignment');
           closeDialog();
-<<<<<<< HEAD
-        },
-        handleDisagree: () => closeDialog()
-      });
-      setShowDialog(true);
-    };
-    /**
-     * Sets the repo status text.
-     * @param status repo status
-     */
-    const getRemoteStatusText = (
-      status: 'up_to_date' | 'pull_needed' | 'push_needed' | 'divergent'
-    ) => {
-      if (status === 'up_to_date') {
-        return 'The local files are up to date with the remote repository.';
-      } else if (status === 'pull_needed') {
-        return 'The remote repository has new changes. Pull now to load them.';
-      } else if (status === 'push_needed') {
-        return 'You have made changes to your local repository which you can push.';
-      } else {
-        return 'The local and remote files are divergent.';
-      }
-    };
-    /**
-     * Pulls changes from source repository.
-     */
-    const handlePullAssignment = async () => {
-      setDialogContent({
-        title: 'Pull Assignment',
-        message: `Do you want to pull ${assignment.name}? This updates your assignment with the state of the server and overwrites all changes.`,
-        handleAgree: async () => {
-          try {
-            await pullAssignment(lecture.id, assignment.id, 'source');
-            props.showAlert('success', 'Successfully Pulled Assignment');
-          } catch (err) {
-            props.showAlert('error', 'Error Pulling Assignment');
-          }
-          reloadFiles();
-          closeDialog();
-        },
-        handleDisagree: () => closeDialog()
-      });
-      setShowDialog(true);
-    };
-
-    const newUntitled = async () => {
-      console.log('Creating untitled notebook');
-      let res = await GlobalObjects.docManager.newUntitled({
-        type: "notebook",
-        path: `source/${lecture.code}/${assignment.id}`
-      });
-      await GlobalObjects.docManager.openOrReveal(res.path);
-=======
           return;
         }
         const a = assignment;
@@ -267,7 +201,37 @@
       return 'You have made changes to your local repository which you can push.';
     } else {
       return 'The local and remote files are divergent.';
->>>>>>> 7b191792
+    }
+  };
+  /**
+   * Pulls changes from source repository.
+   */
+  const handlePullAssignment = async () => {
+    setDialogContent({
+      title: 'Pull Assignment',
+      message: `Do you want to pull ${assignment.name}? This updates your assignment with the state of the server and overwrites all changes.`,
+      handleAgree: async () => {
+        try {
+          await pullAssignment(lecture.id, assignment.id, 'source');
+          props.showAlert('success', 'Successfully Pulled Assignment');
+        } catch (err) {
+          props.showAlert('error', 'Error Pulling Assignment');
+        }
+        reloadFiles();
+        closeDialog();
+      },
+      handleDisagree: () => closeDialog()
+    });
+    setShowDialog(true);
+  };
+
+    const newUntitled = async () => {
+      console.log('Creating untitled notebook');
+      let res = await GlobalObjects.docManager.newUntitled({
+        type: "notebook",
+        path: `source/${lecture.code}/${assignment.id}`
+      });
+      await GlobalObjects.docManager.openOrReveal(res.path);
     }
 
     return (
