// Copyright (c) 2022, TU Wien
// All rights reserved.
//
// This source code is licensed under the BSD-style license found in the
// LICENSE file in the root directory of this source tree.

import * as React from 'react';
import { useEffect } from 'react';
import { Assignment } from '../../../model/assignment';
import { Lecture } from '../../../model/lecture';
import {
  generateAssignment,
  pullAssignment,
  pushAssignment,
  updateAssignment
} from '../../../services/assignments.service';
import GetAppRoundedIcon from '@mui/icons-material/GetAppRounded';
import { AgreeDialog, CommitDialog } from '../../util/dialog';
import {
  Box,
  Button,
  Card,
  CardActions,
  CardContent,
  CardHeader,
  Chip,
  Grid,
  IconButton,
  Tab,
  Tabs,
  Tooltip,
  Typography
} from '@mui/material';
import ReplayIcon from '@mui/icons-material/Replay';
import OpenInBrowserIcon from '@mui/icons-material/OpenInBrowser';
import TerminalIcon from '@mui/icons-material/Terminal';
import AddBoxIcon from '@mui/icons-material/AddBox';
import CheckIcon from '@mui/icons-material/Check';
import ErrorOutlineIcon from '@mui/icons-material/ErrorOutline';
import { FilesList } from '../../util/file-list';
import { GlobalObjects } from '../../../index';
import { Contents } from '@jupyterlab/services';
import moment from 'moment';
import { openBrowser, openTerminal } from './util';
import { PageConfig } from '@jupyterlab/coreutils';
import PublishRoundedIcon from '@mui/icons-material/PublishRounded';
import { getRemoteStatus } from '../../../services/file.service';
import { RepoType } from '../../util/repo-type';
import { AddBox } from '@mui/icons-material';
import { enqueueSnackbar } from 'notistack';

/**
 * Props for FilesComponent.
 */
export interface IFilesProps {
  lecture: Lecture;
  assignment: Assignment;
  onAssignmentChange: (assignment: Assignment) => void;
}

/**
 * Renders in a file list the assignment files.
 * @param props props of the file component
 */
export const Files = (props: IFilesProps) => {
  const [assignment, setAssignment] = React.useState(props.assignment);
  const [lecture, setLecture] = React.useState(props.lecture);
  const [selectedDir, setSelectedDir] = React.useState('source');
  const [showDialog, setShowDialog] = React.useState(false);
  const [dialogContent, setDialogContent] = React.useState({
    title: '',
    message: '',
    handleAgree: null,
    handleDisagree: null
  });
  const [reloadFilesToggle, setReloadFiles] = React.useState(false);

  const [repoStatus, setRepoStatus] = React.useState(
    null as 'up_to_date' | 'pull_needed' | 'push_needed' | 'divergent'
  );

  const [srcChangedTimestamp, setSrcChangeTimestamp] = React.useState(
    moment().valueOf()
  ); // now
  const [generateTimestamp, setGenerateTimestamp] = React.useState(null);

  const serverRoot = PageConfig.getOption('serverRoot');

  const isCommitOverwrite = () =>
    repoStatus === 'pull_needed' || repoStatus === 'divergent';
  const isPullOverwrite = () =>
    repoStatus === 'push_needed' || repoStatus === 'divergent';

  useEffect(() => {
    const srcPath = `source/${lecture.code}/${assignment.id}`;
    GlobalObjects.docManager.services.contents.fileChanged.connect(
      (sender: Contents.IManager, change: Contents.IChangedArgs) => {
        const { oldValue, newValue } = change;
        if (!newValue.path.includes(srcPath)) {
          return;
        }

        const modified = moment(newValue.last_modified).valueOf();
        if (srcChangedTimestamp === null || srcChangedTimestamp < modified) {
          setSrcChangeTimestamp(modified);
          console.log('New source file changed timestamp: ' + modified);
        }
      },
      this
    );

    getRemoteStatus(lecture, assignment, RepoType.SOURCE).then(status => {
      setRepoStatus(
        status as 'up_to_date' | 'pull_needed' | 'push_needed' | 'divergent'
      );
    });
  }, [props]);
  /**
   * Reload file view.
   */
  const reloadFiles = () => {
    setReloadFiles(!reloadFilesToggle);
    getRemoteStatus(lecture, assignment, RepoType.SOURCE).then(status => {
      setRepoStatus(
        status as 'up_to_date' | 'pull_needed' | 'push_needed' | 'divergent'
      );
    });
  };
  /**
   * Switches between source and release directory.
   * @param dir dir which should be switched to
   */
  const handleSwitchDir = async (dir: 'source' | 'release') => {
    if (
      dir === 'release' &&
      (generateTimestamp === null || generateTimestamp < srcChangedTimestamp)
    ) {
      await generateAssignment(lecture.id, assignment)
        .then(() => {
          enqueueSnackbar('Generated Student Version Notebooks', {
            variant: 'success'
          });
          setGenerateTimestamp(moment().valueOf());
          setSelectedDir(dir);
<<<<<<< HEAD
        }).catch(
        error => {
=======
        })
        .catch(error => {
>>>>>>> 65eb2388
          enqueueSnackbar(error.message, {
            variant: 'error'
          });
        });
    } else {
      setSelectedDir(dir);
    }
  };

  const closeDialog = () => setShowDialog(false);

  /**
   * Pushes files to the source und release repo.
   * @param commitMessage the commit message
   */
  const handlePushAssignment = async (commitMessage: string) => {
    setDialogContent({
      title: 'Push Assignment',
      message: `Do you want to push ${assignment.name}? This updates the state of the assignment on the server with your local state.`,
      handleAgree: async () => {
        try {
          // Note: has to be in this order (release -> source)
          await pushAssignment(lecture.id, assignment.id, 'release');
          await pushAssignment(
            lecture.id,
            assignment.id,
            'source',
            commitMessage
          );
        } catch (err) {
          enqueueSnackbar('Error Pushing Assignment', {
            variant: 'error'
          });
          closeDialog();
          return;
        }
        const a = assignment;
        a.status = 'pushed';
        updateAssignment(lecture.id, a).then(
          assignment => {
            setAssignment(assignment);
            enqueueSnackbar('Success Pushing Assignment', {
              variant: 'success'
            });
            props.onAssignmentChange(assignment);
          },
          error =>
            enqueueSnackbar(error.message, {
              variant: 'error'
            })
        );
        closeDialog();
      },
      handleDisagree: () => closeDialog()
    });
    setShowDialog(true);
  };
  /**
   * Sets the repo status text.
   * @param status repo status
   */
  const getRemoteStatusText = (
    status: 'up_to_date' | 'pull_needed' | 'push_needed' | 'divergent'
  ) => {
    if (status === 'up_to_date') {
      return 'The local files are up to date with the remote repository.';
    } else if (status === 'pull_needed') {
      return 'The remote repository has new changes. Pull now to load them.';
    } else if (status === 'push_needed') {
      return 'You have made changes to your local repository which you can push.';
    } else {
      return 'The local and remote files are divergent.';
    }
  };

  const getStatusChip = (
    status: 'up_to_date' | 'pull_needed' | 'push_needed' | 'divergent'
  ) => {
    if (status === 'up_to_date') {
      return (
        <Chip
          sx={{ mb: 1.0 }}
          label={'Up To Date'}
          color="success"
          size="small"
          icon={<CheckIcon />}
        />
      );
    } else if (status === 'pull_needed') {
      return (
        <Chip
          sx={{ mb: 1.0 }}
          label={'Pull Needed'}
          color="warning"
          size="small"
          icon={<GetAppRoundedIcon />}
        />
      );
    } else if (status === 'push_needed') {
      return (
        <Chip
          sx={{ mb: 1.0 }}
          label={'Push Needed'}
          color="warning"
          size="small"
          icon={<PublishRoundedIcon />}
        />
      );
    } else {
      return (
        <Chip
          sx={{ mb: 1.0 }}
          label={'Divergent'}
          color="error"
          size="small"
          icon={<ErrorOutlineIcon />}
        />
      );
    }
  };

  /**
   * Pulls changes from source repository.
   */
  const handlePullAssignment = async () => {
    setDialogContent({
      title: 'Pull Assignment',
      message: `Do you want to pull ${assignment.name}? This updates your assignment with the state of the server and overwrites all changes.`,
      handleAgree: async () => {
        try {
          await pullAssignment(lecture.id, assignment.id, 'source');
          enqueueSnackbar('Successfully Pulled Assignment', {
            variant: 'success'
          });
        } catch (err) {
          enqueueSnackbar('Error Pulling Assignment', {
            variant: 'error'
          });
        }
        reloadFiles();
        closeDialog();
      },
      handleDisagree: () => closeDialog()
    });
    setShowDialog(true);
  };

  const newUntitled = async () => {
    console.log('Creating untitled notebook');
    const res = await GlobalObjects.docManager.newUntitled({
      type: 'notebook',
      path: `source/${lecture.code}/${assignment.id}`
    });
    await GlobalObjects.docManager.openOrReveal(res.path);
  };

  return (
    <Card elevation={3}>
      <CardHeader
        title="Files"
        titleTypographyProps={{ display: 'inline' }}
        action={
          <Tooltip title="Reload">
            <IconButton aria-label="reload" onClick={() => reloadFiles()}>
              <ReplayIcon />
            </IconButton>
          </Tooltip>
        }
        subheader={
          repoStatus !== null && (
            <Tooltip title={getRemoteStatusText(repoStatus)}>
              {getStatusChip(repoStatus)}
            </Tooltip>
          )
        }
        subheaderTypographyProps={{ display: 'inline', ml: 2 }}
      />

      <CardContent sx={{ height: '256px', overflowY: 'auto' }}>
        <Tabs
          variant="fullWidth"
          value={selectedDir}
          onChange={(e, dir) => handleSwitchDir(dir)}
        >
          <Tab label="Source" value="source" />
          <Tab label="Release" value="release" />
        </Tabs>
        <Box height={200} sx={{ overflowY: 'auto' }}>
          <FilesList
            path={`${selectedDir}/${props.lecture.code}/${props.assignment.id}`}
            reloadFiles={reloadFilesToggle}
          />
        </Box>
      </CardContent>
      <CardActions>
        <CommitDialog handleCommit={msg => handlePushAssignment(msg)}>
          <Tooltip
            title={`Commit Changes${
              isCommitOverwrite() ? ' (Overwrites remote files!)' : ''
            }`}
          >
            <Button
              sx={{ mt: -1 }}
              variant="outlined"
              size="small"
              color={isCommitOverwrite() ? 'error' : 'primary'}
            >
              <PublishRoundedIcon fontSize="small" sx={{ mr: 1 }} />
              Commit
            </Button>
          </Tooltip>
        </CommitDialog>
        <Tooltip
          title={`Pull from Remote${
            isPullOverwrite() ? ' (Overwrites local changes!)' : ''
          }`}
        >
          <Button
            color={isPullOverwrite() ? 'error' : 'primary'}
            sx={{ mt: -1, ml: 2 }}
            onClick={() => handlePullAssignment()}
            variant="outlined"
            size="small"
          >
            <GetAppRoundedIcon fontSize="small" sx={{ mr: 1 }} />
            Pull
          </Button>
        </Tooltip>
        <Tooltip title={'Create new notebook.'}>
          <IconButton
            color={'primary'}
            sx={{ mt: -1, ml: 2 }}
            onClick={newUntitled}
          >
            <AddBoxIcon />
          </IconButton>
        </Tooltip>

        <Tooltip title={'Show in File-Browser'}>
          <IconButton
            sx={{ mt: -1, pt: 0, pb: 0 }}
            color={'primary'}
            onClick={() =>
              openBrowser(`${selectedDir}/${lecture.code}/${assignment.id}`)
            }
          >
            <OpenInBrowserIcon />
          </IconButton>
        </Tooltip>
        <Tooltip title={'Open in Terminal'}>
          <IconButton
            sx={{ mt: -1, pt: 0, pb: 0 }}
            color={'primary'}
            onClick={() =>
              openTerminal(
                `${serverRoot}/${selectedDir}/${lecture.code}/${assignment.id}`
              )
            }
          >
            <TerminalIcon />
          </IconButton>
        </Tooltip>
      </CardActions>
      <AgreeDialog open={showDialog} {...dialogContent} />
    </Card>
  );
};<|MERGE_RESOLUTION|>--- conflicted
+++ resolved
@@ -142,13 +142,8 @@
           });
           setGenerateTimestamp(moment().valueOf());
           setSelectedDir(dir);
-<<<<<<< HEAD
         }).catch(
         error => {
-=======
-        })
-        .catch(error => {
->>>>>>> 65eb2388
           enqueueSnackbar(error.message, {
             variant: 'error'
           });
