--- conflicted
+++ resolved
@@ -98,12 +98,8 @@
           : null,
       type: props.assignment.type,
       automatic_grading: props.assignment.automatic_grading,
-<<<<<<< HEAD
       max_submissions: (props.assignment.max_submissions || null),
       allow_files: (props.assignment.allow_files || false)
-=======
-      max_submissions: props.assignment.max_submissions || null
->>>>>>> f28d7973
     },
     validationSchema: validationSchema,
     onSubmit: values => {
@@ -221,13 +217,8 @@
                 id="max-submissions"
                 name="max_submissions"
                 placeholder="Submissions"
-<<<<<<< HEAD
-                value={(formik.values.max_submissions || null)}
-                InputProps={{inputProps: {min: 1}}}
-=======
                 value={formik.values.max_submissions || null}
                 InputProps={{ inputProps: { min: 1 } }}
->>>>>>> f28d7973
                 onChange={e => {
                   formik.setFieldValue('max_submissions', +e.target.value);
                 }}
@@ -493,14 +484,9 @@
       name: 'Assignment',
       due_date: null,
       type: 'user',
-<<<<<<< HEAD
       automatic_grading: 'unassisted' as AutomaticGradingEnum,
       max_submissions: undefined as number,
       allow_files: false
-=======
-      automatic_grading: 'auto' as AutomaticGradingEnum,
-      max_submissions: undefined as number
->>>>>>> f28d7973
     },
     validationSchema: validationSchema,
     onSubmit: values => {
@@ -512,12 +498,8 @@
         due_date: values.due_date,
         type: values.type as TypeEnum,
         automatic_grading: values.automatic_grading as AutomaticGradingEnum,
-<<<<<<< HEAD
-        max_submissions: +values.max_submissions,
+        max_submissions: values.max_submissions,
         allow_files: values.allow_files
-=======
-        max_submissions: values.max_submissions
->>>>>>> f28d7973
       };
       createAssignment(props.lecture.id, updatedAssignment).then(
         a => console.log(a),
