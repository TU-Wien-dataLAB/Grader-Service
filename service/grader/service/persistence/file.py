--- conflicted
+++ resolved
@@ -4,13 +4,8 @@
 from grader.common.models.user import User
 import json
 
-<<<<<<< HEAD
 def get_files_of_assignment(user: User, assignid: int):
-    engine = create_engine('sqlite:///grader.db', echo=True)
-=======
-def get_lectures(user: User, assignid: int):
     engine = create_engine(DataBaseManager.get_database_url(), echo=True)
->>>>>>> 19c9b3d6
     session = Session(bind=engine)
     select = "SELECT * FROM file WHERE assignid=%i" % assignid
     res = session.execute(select)
