--- conflicted
+++ resolved
@@ -4,13 +4,8 @@
 from grader.common.models.user import User
 import json
 
-<<<<<<< HEAD
 def get_submissions(assignid: int, user: User):
-    engine = create_engine('sqlite:///grader.db', echo=True)
-=======
-def get_assignments(assignid: int, user: User):
     engine = create_engine(DataBaseManager.get_database_url(), echo=True)
->>>>>>> 19c9b3d6
     session = Session(bind=engine)
     select = "SELECT * FROM submission WHERE assignid=%i AND userid=%i ORDER BY date DESC" % (assignid, user.id)
     #TODO: make it to submission
