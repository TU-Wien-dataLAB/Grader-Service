--- conflicted
+++ resolved
@@ -9,12 +9,6 @@
     ports:
       - "8000:8000"
     volumes:
-<<<<<<< HEAD
-=======
-        # used instead of COPY inside Dockerfile
-        # COPY ./jupyterhub_labextension_config.py /jupyterhub_labextension_config.py
-        # makes it easier to change the values.
->>>>>>> 6f6e1599
       - ./jupyterhub_labextension_config.py:/jupyterhub_labextension_config.py
     depends_on:
       - grader_service
