version: "2.2"
services:

  jupyterlab:
    build:
      context: .
      dockerfile: Dockerfile_lab
    image: "grader-lap:latest"
    ports:
      - "8000:8000"
    volumes:
      - ./jupyterhub_labextension_config.py:/jupyterhub_labextension_config.py
    depends_on:
      - grader_service
<<<<<<< HEAD
=======
    volumes:
        # used instead of COPY inside Dockerfile
        # COPY ./jupyterhub_labextension_config.py /jupyterhub_labextension_config.py
        # makes it easier to change the values.
      - ./jupyterhub_labextension_config.py:/jupyterhub_labextension_config.py
>>>>>>> 1decefd2

  grader_service:
    build:
      context: .
      dockerfile: Dockerfile_service
    image: "grader_service:latest"
    ports:
      - "4010:4010"
    volumes:
        # used instead of COPY inside Dockerfile
        # COPY ./grader_service_config.py /var/lib/grader-service/grader_service_config.py
        # makes it easier to change the values.
      - ./grader_service_config.py:/var/lib/grader-service/grader_service_config.py<|MERGE_RESOLUTION|>--- conflicted
+++ resolved
@@ -8,18 +8,13 @@
     image: "grader-lap:latest"
     ports:
       - "8000:8000"
-    volumes:
-      - ./jupyterhub_labextension_config.py:/jupyterhub_labextension_config.py
     depends_on:
       - grader_service
-<<<<<<< HEAD
-=======
     volumes:
         # used instead of COPY inside Dockerfile
         # COPY ./jupyterhub_labextension_config.py /jupyterhub_labextension_config.py
         # makes it easier to change the values.
       - ./jupyterhub_labextension_config.py:/jupyterhub_labextension_config.py
->>>>>>> 1decefd2
 
   grader_service:
     build:
