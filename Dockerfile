# Copyright (c) 2022, TU Wien
# All rights reserved.
#
# This source code is licensed under the BSD-style license found in the
# LICENSE file in the root directory of this source tree.

ARG BASE_IMAGE=python:3.10
<<<<<<< HEAD
FROM ${BASE_IMAGE} as builder
=======
FROM ${BASE_IMAGE}
>>>>>>> a9f07b7f

ENV GRADER_SERVICE_HOST="0.0.0.0"
ENV GRADER_HOST_URL="0.0.0.0"
ENV GRADER_SERVICE_DIRECTORY="/var/lib/grader-service"
ENV GRADER_HOST_URL="0.0.0.0"
ENV GRADER_DB_DIALECT="sqlite"
ENV GRADER_DB_HOST="/var/lib/grader-service/grader.db"

# Create grader-service user
RUN groupadd -g 1000 grader-service && \
    useradd -m -d /var/lib/grader-service -s /bin/nologin -u 1000 -g 1000 grader-service

RUN apt-get update \
    && apt-get install -yq --no-install-recommends \
    gcc \
    git \
    vim \
    nano \
    sqlite3 \
    iputils-ping \
    tini && \
    apt-get clean && \
    rm -rf /var/lib/apt/lists/*

WORKDIR /var/lib/grader-service

# INSTALL grader-service
COPY ./grader_service ./grader_service
COPY pyproject.toml MANIFEST.in ./
COPY ./grader_service.sh /usr/local/bin/grader_service.sh

ENV PATH /var/lib/grader-service/.local/bin:$PATH
RUN python3 -m pip install .

USER grader-service

ENTRYPOINT ["tini", "-g", "--"]
CMD [ "grader_service.sh" ]<|MERGE_RESOLUTION|>--- conflicted
+++ resolved
@@ -5,11 +5,7 @@
 # LICENSE file in the root directory of this source tree.
 
 ARG BASE_IMAGE=python:3.10
-<<<<<<< HEAD
-FROM ${BASE_IMAGE} as builder
-=======
 FROM ${BASE_IMAGE}
->>>>>>> a9f07b7f
 
 ENV GRADER_SERVICE_HOST="0.0.0.0"
 ENV GRADER_HOST_URL="0.0.0.0"
