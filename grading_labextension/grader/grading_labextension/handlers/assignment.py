import json
from grader.common.registry import register_handler
from grader.common.services.git import GitService
from grader.grading_labextension.handlers.base_handler import ExtensionBaseHandler
from jupyter_server.utils import url_path_join
from grader.common.models.assignment import Assignment
from grader.common.services.request import RequestService
import tornado


@register_handler(path=r"\/lectures\/(?P<lecture_id>\d*)\/assignments\/?")
class AssignmentBaseHandler(ExtensionBaseHandler):
    async def get(self, lecture_id: int):
        response = await self.request_service.request(
            method="GET",
            endpoint=f"{self.base_url}/lectures/{lecture_id}/assignments",
            header=self.grader_authentication_header,
        )
        self.write(json.dumps(response))

    async def post(self, lecture_id: int):
        data = tornado.escape.json_decode(self.request.body)
        response = await self.request_service.request(
            method="POST",
            endpoint=f"{self.base_url}/lectures/{lecture_id}/assignments",
            body=data,
            header=self.grader_authentication_header,
        )
        self.write(json.dumps(response))


@register_handler(
    path=r"\/lectures\/(?P<lecture_id>\d*)\/assignments\/(?P<assignment_id>\d*)\/?"
)
class AssignmentObjectHandler(ExtensionBaseHandler):
    async def put(self, lecture_id: int, assignment_id: int):
        data = tornado.escape.json_decode(self.request.body)
        response = await self.request_service.request(
            method="PUT",
            endpoint=f"{self.base_url}/lectures/{lecture_id}/assignments/{assignment_id}",
            body=data,
            header=self.grader_authentication_header,
        )
        self.write(json.dumps(response))

    async def get(self, lecture_id: int, assignment_id: int):
        query_params = RequestService.get_query_string(
            {
                "instructor-version": self.get_argument("instructor-version", None),
                "metadata-only": self.get_argument("metadata-only", None),
            }
        )
        if self.get_argument("metadata-only", None):
            response = await self.request_service.request(
                method="GET",
                endpoint=f"{self.base_url}/lectures/{lecture_id}/assignments/{assignment_id}{query_params}",
                header=self.grader_authentication_header,
            )
            self.write(json.dumps(response))
        else:
        # create git repo and push to remote
<<<<<<< HEAD
        lecture = await self.request_service.request(
            "GET",
            f"{self.base_url}/lectures/{lecture_id}",
            header=self.grader_authentication_header,
        )
        assignment = await self.request_service.request(
            "GET",
            f"{self.base_url}/lectures/{lecture_id}/assignments/{assignment_id}",
            header=self.grader_authentication_header,
        )
        print("----CONFIG:",self.config)
        git_service: GitService = GitService(lecture["code"], assignment["name"], config=self.config)
        git_service.init()
        git_service.set_remote(name="grader")
        git_service.pull()
        
        # write response
        response = await self.request_service.request(
            method="GET",
            endpoint=f"{self.base_url}/lectures/{lecture_id}/assignments/{assignment_id}{query_params}",
            header=self.grader_authentication_header,
        )
        self.write(json.dumps(response))
=======
            lecture = await self.request_service.request(
                "GET",
                f"{self.base_url}/lectures/{lecture_id}",
                header=self.grader_authentication_header,
            )
            assignment = await self.request_service.request(
                "GET",
                f"{self.base_url}/lectures/{lecture_id}/assignments/{assignment_id}",
                header=self.grader_authentication_header,
            )
            git_service: GitService = GitService(lecture["code"], assignment["name"])
            git_service.init()
            git_service.set_remote(name="grader")
            git_service.push()
            
            # write response
            response = await self.request_service.request(
                method="GET",
                endpoint=f"{self.base_url}/lectures/{lecture_id}/assignments/{assignment_id}{query_params}",
                header=self.grader_authentication_header,
            )
            self.write(json.dumps(response))
>>>>>>> cab68dc2

    async def delete(self, lecture_id: int, assignment_id: int):
        response = await self.request_service.request(
            method="DELETE",
            endpoint=f"{self.base_url}/lectures/{lecture_id}/assignments/{assignment_id}",
            header=self.grader_authentication_header,
        )
        self.write(json.dumps(response))


@register_handler(
    path=r"\/lectures\/(?P<lecture_id>\d*)\/assignments\/(?P<assignment_id>\d*)\/file\/(?P<file_id>\d*)\/?"
)
class AssignmentDataHandler(ExtensionBaseHandler):
    async def get(self, lecture_id: int, assignment_id: int, file_id: int):
        pass  # TODO: implement<|MERGE_RESOLUTION|>--- conflicted
+++ resolved
@@ -59,31 +59,6 @@
             self.write(json.dumps(response))
         else:
         # create git repo and push to remote
-<<<<<<< HEAD
-        lecture = await self.request_service.request(
-            "GET",
-            f"{self.base_url}/lectures/{lecture_id}",
-            header=self.grader_authentication_header,
-        )
-        assignment = await self.request_service.request(
-            "GET",
-            f"{self.base_url}/lectures/{lecture_id}/assignments/{assignment_id}",
-            header=self.grader_authentication_header,
-        )
-        print("----CONFIG:",self.config)
-        git_service: GitService = GitService(lecture["code"], assignment["name"], config=self.config)
-        git_service.init()
-        git_service.set_remote(name="grader")
-        git_service.pull()
-        
-        # write response
-        response = await self.request_service.request(
-            method="GET",
-            endpoint=f"{self.base_url}/lectures/{lecture_id}/assignments/{assignment_id}{query_params}",
-            header=self.grader_authentication_header,
-        )
-        self.write(json.dumps(response))
-=======
             lecture = await self.request_service.request(
                 "GET",
                 f"{self.base_url}/lectures/{lecture_id}",
@@ -94,10 +69,11 @@
                 f"{self.base_url}/lectures/{lecture_id}/assignments/{assignment_id}",
                 header=self.grader_authentication_header,
             )
-            git_service: GitService = GitService(lecture["code"], assignment["name"])
+            print("----CONFIG:",self.config)
+            git_service: GitService = GitService(lecture["code"], assignment["name"], config=self.config)
             git_service.init()
             git_service.set_remote(name="grader")
-            git_service.push()
+            git_service.pull()
             
             # write response
             response = await self.request_service.request(
@@ -106,7 +82,6 @@
                 header=self.grader_authentication_header,
             )
             self.write(json.dumps(response))
->>>>>>> cab68dc2
 
     async def delete(self, lecture_id: int, assignment_id: int):
         response = await self.request_service.request(
