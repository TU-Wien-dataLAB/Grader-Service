import { Title, Widget } from '@lumino/widgets';
import * as React from 'react';
import { Assignment } from '../../model/assignment';
import { Lecture } from '../../model/lecture';
import { Submission } from '../../model/submission';
import { fetchAssignment } from '../../services/assignments.service';
import { getLecture } from '../../services/lectures.service';
import { getAllSubmissions } from '../../services/submissions.service';
import { SubmissionComponent } from './gradingsubmission';
import { Table,Cell,Column } from '@blueprintjs/table';
import { Button } from '@blueprintjs/core/lib/cjs/components/button/buttons';


export interface GradingProps {
    lectureID: number;
    assignmentID: number;
    title: Title<Widget>;
}

export class GradingComponent extends React.Component<GradingProps> {
  public lectureID: number;
  public assignmentID: number;
  public title: Title<Widget>;

  public submissions: Submission[];
  public lectureId: number;
  public assignmentId: number;
  public state = {
    assignment: {},
    lecture: {},
    submissions: new Array<Submission>(),
  };


  constructor(props: GradingProps) {
    super(props);
    this.lectureID = props.lectureID;
    this.assignmentID = props.assignmentID;
    this.title = props.title;
  }

<<<<<<< HEAD
  public componentDidMount() {
    /*getAllSubmissions(this.lectureId,this.assignmentId).subscribe(submissions => {
      console.log(submissions)
      this.setState(this.state.submissions = submissions)
    })*/
=======
  public async componentDidMount() {
    let assignment: Assignment = await fetchAssignment(this.lectureID, this.assignmentID, false, true).toPromise();
    let lecture: Lecture = await getLecture(this.lectureID).toPromise();
    this.title.label = "Grading: " + assignment.name;
    this.setState({assignment, lecture})
    getAllSubmissions(lecture, assignment, false, true).subscribe(userSubmissions => {
      console.log(userSubmissions)
      this.setState(this.state.submissions = userSubmissions.submissions)
    })
>>>>>>> fa03265b
  }

  public render() {
    const userid = () => <Cell>{`${this.state.submissions}`}</Cell>;
    const autograde = () => <Cell><Button icon="automatic-updates">Autograde</Button></Cell>
    const score = () => <Cell></Cell>; //TODO:

    return <div className="course-list">
        <Table numRows={this.state.submissions.length}>
            <Column name="Users" cellRenderer={userid}></Column>
            <Column name="Autograde" cellRenderer={autograde}></Column>
            <Column name="Score" cellRenderer={score}></Column>
        </Table>
    </div>
   
  }
}<|MERGE_RESOLUTION|>--- conflicted
+++ resolved
@@ -39,13 +39,6 @@
     this.title = props.title;
   }
 
-<<<<<<< HEAD
-  public componentDidMount() {
-    /*getAllSubmissions(this.lectureId,this.assignmentId).subscribe(submissions => {
-      console.log(submissions)
-      this.setState(this.state.submissions = submissions)
-    })*/
-=======
   public async componentDidMount() {
     let assignment: Assignment = await fetchAssignment(this.lectureID, this.assignmentID, false, true).toPromise();
     let lecture: Lecture = await getLecture(this.lectureID).toPromise();
@@ -55,7 +48,6 @@
       console.log(userSubmissions)
       this.setState(this.state.submissions = userSubmissions.submissions)
     })
->>>>>>> fa03265b
   }
 
   public render() {
