--- conflicted
+++ resolved
@@ -10,13 +10,7 @@
 import { getSubmissions, submitAssignment } from '../../services/submissions.service'
 import { fetchAssignment } from '../../services/assignments.service'
 import { Lecture } from '../../model/lecture';
-<<<<<<< HEAD
-import { DirListing } from '@jupyterlab/filebrowser/lib/listing';
-=======
-//TODO: does not find fs
-//import * as fs from '@types/node';
 import { DirListing } from '@jupyterlab/filebrowser/lib/listing'
->>>>>>> d7026bf1
 import { FilterFileBrowserModel } from '@jupyterlab/filebrowser/lib/model';
 
 export interface AssignmentProps {
@@ -82,48 +76,22 @@
   public async componentDidMount() {
     this.getSubmissions();
     let renderer = new ExistingNodeRenderer(this.dirListingNode);
-<<<<<<< HEAD
     let model = new FilterFileBrowserModel({auto: false, manager: GlobalObjects.docManager})
 
     let path = GlobalObjects.browserFactory.defaultBrowser.model.path;
     console.log("paths")
     console.log(path)
-=======
-    const CONTENT_CLASS = 'jp-DirListing-content';
-    const HEADER_CLASS = 'jp-DirListing-header';
-    const LISTING_CLASS = 'jp-FileBrowser-listing';
-
-    const header = document.createElement('div');
-    const content = document.createElement('ul');
-    content.className = CONTENT_CLASS;
-    header.className = HEADER_CLASS;
-
-    this.dirListingNode.innerHTML = ""
-    this.dirListingNode.appendChild(header);
-    this.dirListingNode.appendChild(content);
-    this.dirListingNode.tabIndex = 0;
-
-    console.log("Global DocManger 3:")
-    console.log(GlobalObjects.docManager)
-    let model = new FilterFileBrowserModel({auto: true, manager: GlobalObjects.docManager})
-
-    //model.cd("/"); //path default "."
->>>>>>> d7026bf1
     console.log(model.path)
 
     const LISTING_CLASS = 'jp-FileBrowser-listing';
     this.dirListing = new DirListing({model, renderer})
     this.dirListing.addClass(LISTING_CLASS);
-<<<<<<< HEAD
     let value = await model.cd(this.lecture.name);
     value = await model.cd(this.assignment.name);
     console.log(value)
 
     // let fb = new FileBrowser({id: "fb_1", model, renderer});
     // let fb: FileBrowser =  GlobalObjects.browserFactory.createFileBrowser("filebrowser_1", {})
-=======
-    //this.dirListing.contentNode();
->>>>>>> d7026bf1
   }
 
   private toggleOpen = (collapsable: string) => {
