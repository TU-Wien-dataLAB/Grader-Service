import * as React from 'react';
import {
  AlertProps,
  Badge,
  Box,
  Button,
  Card,
  Grid,
  Snackbar,
  SpeedDial,
  SpeedDialAction,
  ToggleButton,
  ToggleButtonGroup,
  Typography,
  Portal
} from '@mui/material';

import MuiAlert from '@mui/material/Alert';

import FormatListBulletedRoundedIcon from '@mui/icons-material/FormatListBulletedRounded';
import TerminalRoundedIcon from '@mui/icons-material/TerminalRounded';
import MoreVertIcon from '@mui/icons-material/MoreVert';
import PublishRoundedIcon from '@mui/icons-material/PublishRounded';
import GetAppRoundedIcon from '@mui/icons-material/GetAppRounded';
import NewReleasesRoundedIcon from '@mui/icons-material/NewReleasesRounded';
import CloudDoneRoundedIcon from '@mui/icons-material/CloudDoneRounded';
import { FilesList } from '../util/file-list';
import { Assignment } from '../../model/assignment';
import { Lecture } from '../../model/lecture';
import { GlobalObjects } from '../../index';
import { MainAreaWidget } from '@jupyterlab/apputils';
import { ITerminal } from '@jupyterlab/terminal';
import { Terminal } from '@jupyterlab/services';
import { PageConfig } from '@jupyterlab/coreutils';
import { getAllSubmissions } from '../../services/submissions.service';
import { GradingComponent, ModalTitle } from './grading';
import { AgreeDialog, EditDialog, IAgreeDialogProps } from './dialog';
import {
  pullAssignment,
  pushAssignment,
  updateAssignment
} from '../../services/assignments.service';

export interface IAssignmentFileViewProps {
  assignment: Assignment;
  lecture: Lecture;
  latest_submissions: any;
}

export const AssignmentFileView = (props: IAssignmentFileViewProps) => {
  const [assignment, setAssignment] = React.useState(props.assignment);
  const [alert, setAlert] = React.useState(false);
  const [severity, setSeverity] = React.useState('success');
  const [alertMessage, setAlertMessage] = React.useState('');
  const [selectedDir, setSelectedDir] = React.useState('source');
  const [latestSubmissions, setSubmissions] = React.useState(null);
  const [showDialog, setShowDialog] = React.useState(false);
  const [dialogContent, setDialogContent] = React.useState({
    title: '',
    message: '',
    handleAgree: null,
    handleDisagree: null
  });

  const serverRoot = PageConfig.getOption('serverRoot');

  const lecture = props.lecture;
  let terminalSession: Terminal.ITerminalConnection = null;

  const closeDialog = () => setShowDialog(false);

  const openTerminal = async () => {
    const path = `${serverRoot}/${selectedDir}/${lecture.code}/${assignment.name}`;
    console.log('Opening terminal at: ' + path.replace(' ', '\\ '));
    let args = {};
    if (
      terminalSession !== null &&
      terminalSession.connectionStatus === 'connected'
    ) {
      args = { name: terminalSession.name };
    }
    const main = (await GlobalObjects.commands.execute(
      'terminal:open',
      args
    )) as MainAreaWidget<ITerminal.ITerminal>;

    if (main) {
      const terminal = main.content;
      terminalSession = terminal.session;
    }

    try {
      terminalSession.send({
        type: 'stdin',
        content: ['cd ' + path.replace(' ', '\\ ') + '\n']
      });
    } catch (e) {
      showAlert('error', 'Error Opening Terminal');
      main.dispose();
    }
  };

  const openBrowser = async () => {
    const path = `${selectedDir}/${lecture.code}/${assignment.name}`;
    GlobalObjects.commands
      .execute('filebrowser:go-to-path', {
        path
      })
      .catch(error => {
        showAlert('error', 'Error showing in File Browser');
      });
  };

  const handlePushAssignment = async () => {
    setDialogContent({
      title: 'Push Assignment',
      message: `Do you want to push ${assignment.name}? This updates the state of the assignment on the server with your local state.`,
      handleAgree: async () => {
        try {
          await pushAssignment(lecture.id, assignment.id, 'source');
          await pushAssignment(lecture.id, assignment.id, 'release');
          showAlert('success', 'Successfully Pushed Assignment');
        } catch (err) {
          showAlert('error', 'Error Pushing Assignment');
        }
        //TODO: should be atomar with the pushAssignment function
        const a = assignment;
        a.status = 'pushed';
        updateAssignment(lecture.id, a).then(
          assignment => setAssignment(assignment),
          error => showAlert('error', 'Error Updating Assignment')
        );
        closeDialog();
      },
      handleDisagree: () => closeDialog()
    });
    setShowDialog(true);
  };

  const handlePullAssignment = async () => {
    setDialogContent({
      title: 'Pull Assignment',
      message: `Do you want to pull ${assignment.name}? This updates your assignment with the state of the server and overwrites all changes.`,
      handleAgree: async () => {
        try {
          await pullAssignment(lecture.id, assignment.id, 'source');
          showAlert('success', 'Successfully Pulled Assignment');
        } catch (err) {
          showAlert('error', 'Error Pulling Assignment');
        }
<<<<<<< HEAD
        // TODO: update file list
        closeDialog();
      },
      handleDisagree: () => closeDialog()
    });
    setShowDialog(true);
  };

  const handleReleaseAssignment = async () => {
    setDialogContent({
      title: 'Release Assignment',
      message: `Do you want to release ${assignment.name} for all students?`,
      handleAgree: () => {
        setDialogContent({
          title: 'Confirmation',
          message: `Are you sure you want to release ${assignment.name}?`,
          handleAgree: async () => {
            try {
              console.log('releasing assignment');
              let a = assignment;
              a.status = 'released';
              a = await updateAssignment(lecture.id, a);
              setAssignment(a);
              showAlert('success', 'Successfully Released Assignment');
            } catch (err) {
              showAlert('error', 'Error Releasing Assignment');
            }
            closeDialog();
          },
          handleDisagree: () => closeDialog()
        });
      },
      handleDisagree: () => closeDialog()
    });
    setShowDialog(true);
  };
=======
    ];


    return (
        <Grid container spacing={2}>


            <Grid item xs={12}>
                <ModalTitle title={assignment.name}/>
            </Grid>
>>>>>>> 022ba4de

  const showAlert = (severity: string, msg: string) => {
    console.log(severity);
    setSeverity(severity);
    setAlertMessage(msg);
    setAlert(true);
  };

  const handleAlertClose = (
    event?: React.SyntheticEvent | Event,
    reason?: string
  ) => {
    if (reason === 'clickaway') {
      return;
    }
    setAlert(false);
  };

  const actions = [
    {
      icon: <FormatListBulletedRoundedIcon />,
      name: 'Show Files',
      onClick: () => openBrowser()
    },
    {
      icon: <TerminalRoundedIcon />,
      name: 'Open Terminal',
      onClick: () => openTerminal()
    }
  ];

  return (
    <Grid container spacing={2}>
      <Grid item xs={12}>
        <Typography sx={{ m: 3, top: 4 }} variant="h5">
          {props.assignment.name}
          <EditDialog lecture={lecture} assignment={assignment} />
        </Typography>
      </Grid>

      <Grid item xs={10}>
        <Card elevation={3}>
          <Typography variant="h6">Files</Typography>
          <ToggleButtonGroup
            color="secondary"
            value={selectedDir}
            exclusive
            onChange={(e, dir) => setSelectedDir(dir)}
            size="small"
          >
            <ToggleButton color="primary" value="source">
              Source
            </ToggleButton>
            <ToggleButton value="release">Release</ToggleButton>
          </ToggleButtonGroup>
          <FilesList
            path={`${selectedDir}/${props.lecture.code}/${props.assignment.name}`}
          />
        </Card>
      </Grid>

      <Grid item xs={2}>
        <SpeedDial
          direction="right"
          ariaLabel="SpeedDial openIcon example"
          icon={<MoreVertIcon />}
          FabProps={{ size: 'medium' }}
          sx={{ mt: -2, mr: 'auto' }}
        >
          {actions.map(action => (
            <SpeedDialAction
              onClick={action.onClick}
              key={action.name}
              icon={action.icon}
              tooltipTitle={action.name}
            />
          ))}
        </SpeedDial>
      </Grid>
      <Grid item xs={12}>
        <Button
          sx={{ mt: -1 }}
          onClick={() => handlePushAssignment()}
          variant="outlined"
          size="small"
        >
          <PublishRoundedIcon fontSize="small" sx={{ mr: 1 }} />
          Push
        </Button>
        <Button
          sx={{ mt: -1 }}
          onClick={() => handlePullAssignment()}
          variant="outlined"
          size="small"
        >
          <GetAppRoundedIcon fontSize="small" sx={{ mr: 1 }} />
          Pull
        </Button>
        <Button
          sx={{ mt: -1 }}
          onClick={() => handleReleaseAssignment()}
          variant="outlined"
          size="small"
        >
          <NewReleasesRoundedIcon fontSize="small" sx={{ mr: 1 }} />
          Release
        </Button>
      </Grid>
      <AgreeDialog open={showDialog} {...dialogContent} />
      <Portal container={document.body}>
        <Snackbar
          open={alert}
          autoHideDuration={3000}
          onClose={handleAlertClose}
          sx={{ mb: 2, ml: 2 }}
        >
          <MuiAlert
            onClose={handleAlertClose}
            severity={severity as AlertProps['severity']}
            sx={{ width: '100%' }}
          >
            {alertMessage}
          </MuiAlert>
        </Snackbar>
      </Portal>
    </Grid>
  );
};<|MERGE_RESOLUTION|>--- conflicted
+++ resolved
@@ -36,156 +36,181 @@
 import { GradingComponent, ModalTitle } from './grading';
 import { AgreeDialog, EditDialog, IAgreeDialogProps } from './dialog';
 import {
-  pullAssignment,
-  pushAssignment,
-  updateAssignment
+    pullAssignment,
+    pushAssignment,
+    updateAssignment
 } from '../../services/assignments.service';
 
+
 export interface IAssignmentFileViewProps {
-  assignment: Assignment;
-  lecture: Lecture;
-  latest_submissions: any;
+    assignment: Assignment;
+    lecture: Lecture;
+    latest_submissions: any;
 }
 
 export const AssignmentFileView = (props: IAssignmentFileViewProps) => {
-  const [assignment, setAssignment] = React.useState(props.assignment);
-  const [alert, setAlert] = React.useState(false);
-  const [severity, setSeverity] = React.useState('success');
-  const [alertMessage, setAlertMessage] = React.useState('');
-  const [selectedDir, setSelectedDir] = React.useState('source');
-  const [latestSubmissions, setSubmissions] = React.useState(null);
-  const [showDialog, setShowDialog] = React.useState(false);
-  const [dialogContent, setDialogContent] = React.useState({
-    title: '',
-    message: '',
-    handleAgree: null,
-    handleDisagree: null
-  });
-
-  const serverRoot = PageConfig.getOption('serverRoot');
-
-  const lecture = props.lecture;
-  let terminalSession: Terminal.ITerminalConnection = null;
+
+    const [assignment, setAssignment] = React.useState(props.assignment);
+    const [alert, setAlert] = React.useState(false);
+    const [severity, setSeverity] = React.useState('success');
+    const [alertMessage, setAlertMessage] = React.useState('');
+    const [selectedDir, setSelectedDir] = React.useState('source');
+    const [latestSubmissions, setSubmissions] = React.useState(null);
+    const [showDialog, setShowDialog] = React.useState(false);
+    const [dialogContent, setDialogContent] = React.useState({
+        title: '',
+        message: '',
+        handleAgree: null,
+        handleDisagree: null
+    });
+
+    const serverRoot = PageConfig.getOption('serverRoot');
+
+    const lecture = props.lecture;
+    let terminalSession: Terminal.ITerminalConnection = null;
 
   const closeDialog = () => setShowDialog(false);
 
-  const openTerminal = async () => {
-    const path = `${serverRoot}/${selectedDir}/${lecture.code}/${assignment.name}`;
-    console.log('Opening terminal at: ' + path.replace(' ', '\\ '));
-    let args = {};
-    if (
-      terminalSession !== null &&
-      terminalSession.connectionStatus === 'connected'
-    ) {
-      args = { name: terminalSession.name };
-    }
-    const main = (await GlobalObjects.commands.execute(
-      'terminal:open',
-      args
-    )) as MainAreaWidget<ITerminal.ITerminal>;
-
-    if (main) {
-      const terminal = main.content;
-      terminalSession = terminal.session;
-    }
-
-    try {
-      terminalSession.send({
-        type: 'stdin',
-        content: ['cd ' + path.replace(' ', '\\ ') + '\n']
-      });
-    } catch (e) {
-      showAlert('error', 'Error Opening Terminal');
-      main.dispose();
-    }
-  };
-
-  const openBrowser = async () => {
-    const path = `${selectedDir}/${lecture.code}/${assignment.name}`;
-    GlobalObjects.commands
-      .execute('filebrowser:go-to-path', {
-        path
-      })
-      .catch(error => {
-        showAlert('error', 'Error showing in File Browser');
-      });
-  };
-
-  const handlePushAssignment = async () => {
-    setDialogContent({
-      title: 'Push Assignment',
-      message: `Do you want to push ${assignment.name}? This updates the state of the assignment on the server with your local state.`,
-      handleAgree: async () => {
+    const openTerminal = async () => {
+        const path = `${serverRoot}/${selectedDir}/${lecture.code}/${assignment.name}`;
+        console.log('Opening terminal at: ' + path.replace(' ', '\\ '));
+        let args = {};
+        if (
+            terminalSession !== null &&
+            terminalSession.connectionStatus === 'connected'
+        ) {
+            args = { name: terminalSession.name };
+        }
+        const main = (await GlobalObjects.commands.execute(
+            'terminal:open',
+            args
+        )) as MainAreaWidget<ITerminal.ITerminal>;
+
+        if (main) {
+            const terminal = main.content;
+            terminalSession = terminal.session;
+        }
+
         try {
-          await pushAssignment(lecture.id, assignment.id, 'source');
-          await pushAssignment(lecture.id, assignment.id, 'release');
-          showAlert('success', 'Successfully Pushed Assignment');
-        } catch (err) {
-          showAlert('error', 'Error Pushing Assignment');
-        }
-        //TODO: should be atomar with the pushAssignment function
-        const a = assignment;
-        a.status = 'pushed';
-        updateAssignment(lecture.id, a).then(
-          assignment => setAssignment(assignment),
-          error => showAlert('error', 'Error Updating Assignment')
-        );
-        closeDialog();
-      },
-      handleDisagree: () => closeDialog()
-    });
-    setShowDialog(true);
-  };
-
-  const handlePullAssignment = async () => {
-    setDialogContent({
-      title: 'Pull Assignment',
-      message: `Do you want to pull ${assignment.name}? This updates your assignment with the state of the server and overwrites all changes.`,
-      handleAgree: async () => {
-        try {
-          await pullAssignment(lecture.id, assignment.id, 'source');
-          showAlert('success', 'Successfully Pulled Assignment');
-        } catch (err) {
-          showAlert('error', 'Error Pulling Assignment');
-        }
-<<<<<<< HEAD
-        // TODO: update file list
-        closeDialog();
-      },
-      handleDisagree: () => closeDialog()
-    });
-    setShowDialog(true);
-  };
-
-  const handleReleaseAssignment = async () => {
-    setDialogContent({
-      title: 'Release Assignment',
-      message: `Do you want to release ${assignment.name} for all students?`,
-      handleAgree: () => {
+            terminalSession.send({
+                type: 'stdin',
+                content: ['cd ' + path.replace(' ', '\\ ') + '\n']
+            });
+        } catch (e) {
+            showAlert('error', 'Error Opening Terminal');
+            main.dispose();
+        }
+    };
+
+    const openBrowser = async () => {
+        const path = `${selectedDir}/${lecture.code}/${assignment.name}`;
+        GlobalObjects.commands
+            .execute('filebrowser:go-to-path', {
+                path
+            })
+            .catch(error => {
+                showAlert('error', 'Error showing in File Browser');
+            });
+    };
+
+    const handlePushAssignment = async () => {
         setDialogContent({
-          title: 'Confirmation',
-          message: `Are you sure you want to release ${assignment.name}?`,
-          handleAgree: async () => {
-            try {
-              console.log('releasing assignment');
-              let a = assignment;
-              a.status = 'released';
-              a = await updateAssignment(lecture.id, a);
-              setAssignment(a);
-              showAlert('success', 'Successfully Released Assignment');
-            } catch (err) {
-              showAlert('error', 'Error Releasing Assignment');
-            }
-            closeDialog();
-          },
-          handleDisagree: () => closeDialog()
+            title: 'Push Assignment',
+            message: `Do you want to push ${assignment.name}? This updates the state of the assignment on the server with your local state.`,
+            handleAgree: async () => {
+                try {
+                    await pushAssignment(lecture.id, assignment.id, 'source');
+                    await pushAssignment(lecture.id, assignment.id, 'release');
+                } catch (err) {
+                    showAlert('error', 'Error Pushing Assignment');
+                }
+                //TODO: should be atomar with the pushAssignment function
+                const a = assignment;
+                a.status = 'pushed';
+                updateAssignment(lecture.id, a).then(
+                    assignment => setAssignment(assignment),
+                    error => showAlert('error', 'Error Updating Assignment')
+                );
+                closeDialog();
+            },
+            handleDisagree: () => closeDialog()
         });
-      },
-      handleDisagree: () => closeDialog()
-    });
-    setShowDialog(true);
-  };
-=======
+        setShowDialog(true);
+    };
+
+    const handlePullAssignment = async () => {
+        setDialogContent({
+            title: 'Pull Assignment',
+            message: `Do you want to pull ${assignment.name}? This updates your assignment with the state of the server and overwrites all changes.`,
+            handleAgree: async () => {
+                try {
+                    await pullAssignment(lecture.id, assignment.id, 'source');
+                } catch (err) {
+                    showAlert('error', 'Error Pulling Assignment');
+                }
+                // TODO: update file list
+                closeDialog();
+            },
+            handleDisagree: () => closeDialog()
+        });
+        setShowDialog(true);
+    };
+
+    const handleReleaseAssignment = async () => {
+        setDialogContent({
+            title: 'Release Assignment',
+            message: `Do you want to release ${assignment.name} for all students?`,
+            handleAgree: () => {
+                setDialogContent({
+                    title: 'Confirmation',
+                    message: `Are you sure you want to release ${assignment.name}?`,
+                    handleAgree: async () => {
+                        try {
+                            console.log('releasing assignment');
+                            let a = assignment;
+                            a.status = 'released';
+                            a = await updateAssignment(lecture.id, a);
+                            setAssignment(a);
+                        } catch (err) {
+                            showAlert('error', 'Error Releasing Assignment');
+                        }
+                        closeDialog();
+                    },
+                    handleDisagree: () => closeDialog()
+                });
+            },
+            handleDisagree: () => closeDialog()
+        });
+        setShowDialog(true);
+    };
+
+    const showAlert = (severity: string, msg: string) => {
+        setSeverity(severity);
+        setAlertMessage(msg);
+        setAlert(true);
+    };
+
+    const handleAlertClose = (
+        event?: React.SyntheticEvent | Event,
+        reason?: string
+    ) => {
+        if (reason === 'clickaway') {
+            return;
+        }
+        setAlert(false);
+    };
+
+    const actions = [
+        {
+            icon: <FormatListBulletedRoundedIcon />,
+            name: 'Show Files',
+            onClick: () => openBrowser()
+        },
+        {
+            icon: <TerminalRoundedIcon />,
+            name: 'Open Terminal',
+            onClick: () => openTerminal()
+        }
     ];
 
 
@@ -196,46 +221,6 @@
             <Grid item xs={12}>
                 <ModalTitle title={assignment.name}/>
             </Grid>
->>>>>>> 022ba4de
-
-  const showAlert = (severity: string, msg: string) => {
-    console.log(severity);
-    setSeverity(severity);
-    setAlertMessage(msg);
-    setAlert(true);
-  };
-
-  const handleAlertClose = (
-    event?: React.SyntheticEvent | Event,
-    reason?: string
-  ) => {
-    if (reason === 'clickaway') {
-      return;
-    }
-    setAlert(false);
-  };
-
-  const actions = [
-    {
-      icon: <FormatListBulletedRoundedIcon />,
-      name: 'Show Files',
-      onClick: () => openBrowser()
-    },
-    {
-      icon: <TerminalRoundedIcon />,
-      name: 'Open Terminal',
-      onClick: () => openTerminal()
-    }
-  ];
-
-  return (
-    <Grid container spacing={2}>
-      <Grid item xs={12}>
-        <Typography sx={{ m: 3, top: 4 }} variant="h5">
-          {props.assignment.name}
-          <EditDialog lecture={lecture} assignment={assignment} />
-        </Typography>
-      </Grid>
 
       <Grid item xs={10}>
         <Card elevation={3}>
