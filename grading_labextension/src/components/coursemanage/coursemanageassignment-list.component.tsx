--- conflicted
+++ resolved
@@ -152,11 +152,7 @@
         assignname = input;
         //TODO: Implement own InputDialog to set Date correct
         if (input.button.accept) {
-<<<<<<< HEAD
-          InputDialog.getText({ title: 'Input Deadline' }).then(date => {
-=======
           InputDialog.getDate({ title: 'Input Deadline' }).then((date: { button: { accept: any; }; value: any; }) => {
->>>>>>> 3cfc4877
             if (date.button.accept) {
               createAssignment(id, { "name": assignname.value, "due_date": date.value, "status": "created" }).subscribe(
                 assignment => {
