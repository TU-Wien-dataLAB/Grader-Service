import * as React from 'react';
import {
<<<<<<< HEAD
  BottomNavigation,
  BottomNavigationAction,
  Box,
  Paper
=======
    Badge,
    BottomNavigation,
    BottomNavigationAction,
    Box,
    Paper,
>>>>>>> e3cb367e
} from '@mui/material';
import MoreVertIcon from '@mui/icons-material/MoreVert';
import { Assignment } from '../../model/assignment';
import { Lecture } from '../../model/lecture';
import { getAllSubmissions } from '../../services/submissions.service';
import { GradingComponent } from './grading';
import { AssignmentFileView } from './file-view';
import { Submission } from '../../model/submission';

export interface IAssignmentModalProps {
  lecture: Lecture;
  assignment: Assignment;
  latestSubmissions: Submission[];
}

export const AssignmentModalComponent = (props: IAssignmentModalProps) => {
  const [latestSubmissions, setSubmissions] = React.useState(
    props.latestSubmissions
  );
  const [navigation, setNavigation] = React.useState(0);

  return (
    <Box>
      {navigation == 0 && (
        <AssignmentFileView
          lecture={props.lecture}
          assignment={props.assignment}
          latest_submissions={latestSubmissions}
        />
      )}

      {navigation == 1 && (
        <GradingComponent
          lecture={props.lecture}
          assignment={props.assignment}
          latest_submissions={latestSubmissions}
        />
      )}

<<<<<<< HEAD
      <Paper
        sx={{ position: 'absolute', bottom: 0, left: 0, right: 0 }}
        elevation={3}
      >
        <BottomNavigation
          showLabels
          value={navigation}
          onChange={(event, newValue) => {
            console.log(newValue);
            setNavigation(newValue);
            getAllSubmissions(props.lecture, props.assignment, true, true).then(
              (response: any) => {
                setSubmissions(response);
              }
            );
          }}
        >
          <BottomNavigationAction label="Overview" icon={<MoreVertIcon />} />
          <BottomNavigationAction label="Submissions" icon={<MoreVertIcon />} />
        </BottomNavigation>
      </Paper>
    </Box>
  );
};
=======
            {navigation == 1 && <GradingComponent lecture={props.lecture}
              assignment={props.assignment}
              latest_submissions={latestSubmissions}/>}

            <Paper sx={{ position: "absolute", bottom: 0, left: 0, right: 0 }} elevation={3}>
                <BottomNavigation
                    showLabels
                    value={navigation}
                    onChange={(event, newValue) => {
                        console.log(newValue);
                        setNavigation(newValue);
                    }}
                >
                    <BottomNavigationAction label="Overview" icon={<MoreVertIcon />} />
                    <BottomNavigationAction label="Submissions" icon={<Badge color="secondary"
                badgeContent={latestSubmissions?.length}
                showZero={latestSubmissions !== null}><MoreVertIcon /></Badge>} />
                </BottomNavigation>
            </Paper>
        </Box>
    );
}
>>>>>>> e3cb367e
<|MERGE_RESOLUTION|>--- conflicted
+++ resolved
@@ -1,17 +1,9 @@
 import * as React from 'react';
 import {
-<<<<<<< HEAD
-  BottomNavigation,
-  BottomNavigationAction,
-  Box,
-  Paper
-=======
-    Badge,
     BottomNavigation,
     BottomNavigationAction,
     Box,
     Paper,
->>>>>>> e3cb367e
 } from '@mui/material';
 import MoreVertIcon from '@mui/icons-material/MoreVert';
 import { Assignment } from '../../model/assignment';
@@ -22,61 +14,29 @@
 import { Submission } from '../../model/submission';
 
 export interface IAssignmentModalProps {
-  lecture: Lecture;
-  assignment: Assignment;
-  latestSubmissions: Submission[];
+    lecture: Lecture;
+    assignment: Assignment;
 }
 
 export const AssignmentModalComponent = (props: IAssignmentModalProps) => {
-  const [latestSubmissions, setSubmissions] = React.useState(
-    props.latestSubmissions
-  );
-  const [navigation, setNavigation] = React.useState(0);
 
-  return (
-    <Box>
-      {navigation == 0 && (
-        <AssignmentFileView
-          lecture={props.lecture}
-          assignment={props.assignment}
-          latest_submissions={latestSubmissions}
-        />
-      )}
+    const [latestSubmissions, setSubmissions] = React.useState(null);
+    const [navigation, setNavigation] = React.useState(0);
 
-      {navigation == 1 && (
-        <GradingComponent
-          lecture={props.lecture}
-          assignment={props.assignment}
-          latest_submissions={latestSubmissions}
-        />
-      )}
+    React.useEffect(() => {
+        getAllSubmissions(props.lecture, props.assignment, true, true).then(
+            (response: any) => {
+                setSubmissions(response);
+            }
+        );
+    }, [navigation]);
 
-<<<<<<< HEAD
-      <Paper
-        sx={{ position: 'absolute', bottom: 0, left: 0, right: 0 }}
-        elevation={3}
-      >
-        <BottomNavigation
-          showLabels
-          value={navigation}
-          onChange={(event, newValue) => {
-            console.log(newValue);
-            setNavigation(newValue);
-            getAllSubmissions(props.lecture, props.assignment, true, true).then(
-              (response: any) => {
-                setSubmissions(response);
-              }
-            );
-          }}
-        >
-          <BottomNavigationAction label="Overview" icon={<MoreVertIcon />} />
-          <BottomNavigationAction label="Submissions" icon={<MoreVertIcon />} />
-        </BottomNavigation>
-      </Paper>
-    </Box>
-  );
-};
-=======
+    return (
+        <Box>
+            {navigation == 0 && <AssignmentFileView lecture={props.lecture}
+              assignment={props.assignment}
+              latest_submissions={latestSubmissions}/>}
+
             {navigation == 1 && <GradingComponent lecture={props.lecture}
               assignment={props.assignment}
               latest_submissions={latestSubmissions}/>}
@@ -88,6 +48,11 @@
                     onChange={(event, newValue) => {
                         console.log(newValue);
                         setNavigation(newValue);
+                        getAllSubmissions(props.lecture, props.assignment, true, true).then(
+                          (response: any) => {
+                            setSubmissions(response);
+                          }
+            );
                     }}
                 >
                     <BottomNavigationAction label="Overview" icon={<MoreVertIcon />} />
@@ -98,5 +63,4 @@
             </Paper>
         </Box>
     );
-}
->>>>>>> e3cb367e
+}