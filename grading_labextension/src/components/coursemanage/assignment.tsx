import * as React from 'react';
import {
  Badge,
  Box,
  Button,
  Card,
  CardActionArea,
  CardActions,
  CardContent,
  Collapse,
  IconButton,
  Snackbar,
  SpeedDial,
  SpeedDialAction,
  ToggleButton,
  ToggleButtonGroup,
  Typography
} from '@mui/material';
import MuiAlert, { AlertProps } from '@mui/material/Alert';

import FormatListBulletedRoundedIcon from '@mui/icons-material/FormatListBulletedRounded';
import TerminalRoundedIcon from '@mui/icons-material/TerminalRounded';
import LayersRoundedIcon from '@mui/icons-material/LayersRounded';
import EditIcon from '@mui/icons-material/Edit';
import PublishRoundedIcon from '@mui/icons-material/PublishRounded';
import GetAppRoundedIcon from '@mui/icons-material/GetAppRounded';
import NewReleasesRoundedIcon from '@mui/icons-material/NewReleasesRounded';
import CloudDoneRoundedIcon from '@mui/icons-material/CloudDoneRounded';
import { FilesList } from '../util/file-list';
import { Assignment } from '../../model/assignment';
import LoadingOverlay from '../util/overlay';
import { Lecture } from '../../model/lecture';
import { GlobalObjects } from '../../index';
import { MainAreaWidget } from '@jupyterlab/apputils';
import { ITerminal } from '@jupyterlab/terminal';
import { Terminal } from '@jupyterlab/services';
import { PageConfig } from '@jupyterlab/coreutils';
<<<<<<< HEAD
import { getAllSubmissions } from '../../services/submissions.service';
import { GradingComponent } from './grading';
=======
import { AgreeDialog, IAgreeDialogProps } from './dialog';
import {
  pushAssignment,
  updateAssignment
} from '../../services/assignments.service';
>>>>>>> 855b4541

interface IAssignmentComponentProps {
  lecture: Lecture;
  assignment: Assignment;
  root: HTMLElement;
}

export const AssignmentComponent = (props: IAssignmentComponentProps) => {
  const [assignment, setAssignment] = React.useState(props.assignment);
  const [expanded, setExpanded] = React.useState(false);
  const [alert, setAlert] = React.useState(false);
  const [severity, setSeverity] = React.useState('success');
  const [alertMessage, setAlertMessage] = React.useState('');
  const [selectedDir, setSelectedDir] = React.useState('source');
  const [displaySubmissions, setDisplaySubmissions] = React.useState(false);
<<<<<<< HEAD
  const [latestSubmissions, setSubmissions] = React.useState([]);
=======
  const [dialogContent, setDialogContent] = React.useState({
    open: false,
    title: '',
    message: '',
    handleAgree: null,
    handleDisagree: null
  } as IAgreeDialogProps);

>>>>>>> 855b4541
  const onSubmissionClose = () => setDisplaySubmissions(false);

  const serverRoot = PageConfig.getOption('serverRoot');

  const lecture = props.lecture;
  let terminalSession: Terminal.ITerminalConnection = null;

  React.useEffect(() => {
    getAllSubmissions(props.lecture,props.assignment,true,true).then((response : any) => {
        setSubmissions(response);
    });
}, []);

  const handleExpandClick = () => {
    setExpanded(!expanded);
  };

  const openTerminal = async () => {
    const path = `${serverRoot}/${selectedDir}/${lecture.code}/${assignment.name}`;
    console.log('Opening terminal at: ' + path.replace(' ', '\\ '));
    let args = {};
    if (
      terminalSession !== null &&
      terminalSession.connectionStatus === 'connected'
    ) {
      args = { name: terminalSession.name };
    }
    const main = (await GlobalObjects.commands.execute(
      'terminal:open',
      args
    )) as MainAreaWidget<ITerminal.ITerminal>;

    if (main) {
      const terminal = main.content;
      terminalSession = terminal.session;
    }

    try {
      terminalSession.send({
        type: 'stdin',
        content: ['cd ' + path.replace(' ', '\\ ') + '\n']
      });
    } catch (e) {
      showAlert('error', 'Error Opening Terminal');
      main.dispose();
    }
  };

  const openBrowser = async () => {
    const path = `${selectedDir}/${lecture.code}/${assignment.name}`;
    GlobalObjects.commands
      .execute('filebrowser:go-to-path', {
        path
      })
      .catch(error => {
        showAlert('error', 'Error showing in File Browser');
      });
  };

  const handlePushAssignment = async () => {
    let result;
    setDialogContent({
      open: true,
      title: 'Push Assignment',
      message: `Do you want to push ${assignment.name}? This updates the state of the assignment on the server with your local state.`,
      handleAgree: async () => {
        try {
          await pushAssignment(lecture.id, assignment.id, 'source');
          await pushAssignment(lecture.id, assignment.id, 'release');
        } catch (err) {
          showAlert('error', 'Error Pushing Assignment');
        }
        //TODO: should be atomar with the pushAssignment function
        const a = assignment;
        a.status = 'pushed';
        updateAssignment(lecture.id, a).then(
          assignment => setAssignment(assignment),
          error => showAlert('error', 'Error Updating Assignment')
        );
        setDialogContent({ ...dialogContent, ...{ open: false } });
      },
      handleDisagree: () => {
        setDialogContent({ ...dialogContent, ...{ open: false } });
      }
    });
    if (!result) {
      return;
    }
  };

  const showAlert = (severity: string, msg: string) => {
    setSeverity(severity);
    setAlertMessage(msg);
    setAlert(true);
  };

  const handleAlertClose = (
    event?: React.SyntheticEvent | Event,
    reason?: string
  ) => {
    if (reason === 'clickaway') {
      return;
    }
    setAlert(false);
  };

  const actions = [
    {
      icon: <FormatListBulletedRoundedIcon />,
      name: 'Show Files',
      onClick: () => openBrowser()
    },
    {
      icon: <TerminalRoundedIcon />,
      name: 'Open Terminal',
      onClick: () => openTerminal()
    }
  ];

  return (
    <Box sx={{ minWidth: 275 }}>
      <Card variant="outlined">
        <CardActionArea onClick={handleExpandClick}>
          <CardContent>
            <Typography
              sx={{ mb: 1, display: 'inline' }}
              variant="h5"
              component="div"
            >
              {assignment.name}
            </Typography>
            <IconButton
              sx={{ mt: -1 }}
              onClick={e => {
                e.stopPropagation();
              }}
              aria-label="edit"
            >
              <EditIcon />
            </IconButton>
          </CardContent>
        </CardActionArea>
        <Collapse in={expanded} timeout="auto" unmountOnExit>
          <CardContent>
            <Typography variant="h6">Files</Typography>
            <ToggleButtonGroup
              color="secondary"
              value={selectedDir}
              exclusive
              onChange={(e, dir) => setSelectedDir(dir)}
              size="small"
            >
              <ToggleButton color="primary" value="source">
                Source
              </ToggleButton>
              <ToggleButton value="release">Release</ToggleButton>
            </ToggleButtonGroup>
            <FilesList
              path={`${selectedDir}/${props.lecture.code}/${props.assignment.name}`}
            />
          </CardContent>
          <CardActions>
            <SpeedDial
              direction="right"
              ariaLabel="SpeedDial openIcon example"
              icon={<LayersRoundedIcon />}
              FabProps={{ size: 'medium' }}
              sx={{ mt: -2, mr: 'auto' }}
            >
              {actions.map(action => (
                <SpeedDialAction
                  onClick={action.onClick}
                  key={action.name}
                  icon={action.icon}
                  tooltipTitle={action.name}
                />
              ))}
            </SpeedDial>

            <Button
              sx={{ mt: -1 }}
              onClick={() => handlePushAssignment()}
              variant="outlined"
              size="small"
            >
              <PublishRoundedIcon fontSize="small" sx={{ mr: 1 }} />
              Push
            </Button>
            <Button
              sx={{ mt: -1 }}
              onClick={() => showAlert('error', 'Pull')}
              variant="outlined"
              size="small"
            >
              <GetAppRoundedIcon fontSize="small" sx={{ mr: 1 }} />
              Pull
            </Button>
            <Button
              sx={{ mt: -1 }}
              onClick={() => showAlert('error', 'Release')}
              variant="outlined"
              size="small"
            >
              <NewReleasesRoundedIcon fontSize="small" sx={{ mr: 1 }} />
              Release
            </Button>
            <Badge
              sx={{ mt: -1, mr: 2, ml: 1 }}
              color="secondary"
              badgeContent={latestSubmissions.length}
              showZero
            >
              <Button
                sx={{ ml: 'auto' }}
                onClick={() => setDisplaySubmissions(true)}
                variant="outlined"
                size="small"
              >
                <CloudDoneRoundedIcon fontSize="small" sx={{ mr: 1 }} />
                Submissions
              </Button>
            </Badge>


            <LoadingOverlay
              onClose={onSubmissionClose}
              open={displaySubmissions}
              container={props.root}
            >
              <Typography>Grading</Typography>
              <GradingComponent lecture={props.lecture} assignment={props.assignment} latest_submissions={latestSubmissions}/>
            </LoadingOverlay>
            

          </CardActions>
        </Collapse>
      </Card>

      <AgreeDialog {...dialogContent} />
      <Snackbar open={alert} autoHideDuration={3000} onClose={handleAlertClose}>
        <MuiAlert
          onClose={handleAlertClose}
          severity={severity as AlertProps['severity']}
          sx={{ width: '100%' }}
        >
          {alertMessage}
        </MuiAlert>
      </Snackbar>
    </Box>
  );
};<|MERGE_RESOLUTION|>--- conflicted
+++ resolved
@@ -35,16 +35,13 @@
 import { ITerminal } from '@jupyterlab/terminal';
 import { Terminal } from '@jupyterlab/services';
 import { PageConfig } from '@jupyterlab/coreutils';
-<<<<<<< HEAD
 import { getAllSubmissions } from '../../services/submissions.service';
 import { GradingComponent } from './grading';
-=======
 import { AgreeDialog, IAgreeDialogProps } from './dialog';
 import {
   pushAssignment,
   updateAssignment
 } from '../../services/assignments.service';
->>>>>>> 855b4541
 
 interface IAssignmentComponentProps {
   lecture: Lecture;
@@ -60,9 +57,7 @@
   const [alertMessage, setAlertMessage] = React.useState('');
   const [selectedDir, setSelectedDir] = React.useState('source');
   const [displaySubmissions, setDisplaySubmissions] = React.useState(false);
-<<<<<<< HEAD
   const [latestSubmissions, setSubmissions] = React.useState([]);
-=======
   const [dialogContent, setDialogContent] = React.useState({
     open: false,
     title: '',
@@ -71,7 +66,6 @@
     handleDisagree: null
   } as IAgreeDialogProps);
 
->>>>>>> 855b4541
   const onSubmissionClose = () => setDisplaySubmissions(false);
 
   const serverRoot = PageConfig.getOption('serverRoot');
