--- conflicted
+++ resolved
@@ -15,14 +15,8 @@
 import { getAllLectures } from '../services/lectures.service';
 import { getAllAssignments } from '../services/assignments.service';
 import { GradeBook } from '../services/gradebook';
-<<<<<<< HEAD
-import { Assignment } from '../model/assignment';
-import { showErrorMessage, showDialog, Dialog } from '@jupyterlab/apputils';
-
-=======
 import { Lecture } from '../model/lecture';
 import { Assignment } from '../model/assignment';
->>>>>>> 334bd882
 export class CreationmodeSwitch extends ReactWidget {
   public ref: React.RefObject<CreationmodeSwitchComponent>;
   public component: JSX.Element;
@@ -109,7 +103,6 @@
     this.onChange = this.props.onChange;
     this.handleSwitchCreation = this.handleSwitchCreation.bind(this);
     this.handleSwitchGrading = this.handleSwitchGrading.bind(this);
-    this.setProperties = this.setProperties.bind(this);
   }
 
   public handleSwitchCreation = () => {
@@ -144,24 +137,15 @@
     const assignments = await getAllAssignments(this.lecture.id).toPromise()
     this.assignment = assignments.find(a => a.name === this.notebookPaths[2])
 
-<<<<<<< HEAD
-    const properties = await getProperties(lecture.id,assignment.id,this.subID).toPromise()
-    this.gradebook = new GradeBook(properties);
-=======
     const properties = await getProperties(this.lecture.id, this.assignment.id, this.subID).toPromise()
     this.gradeBook = new GradeBook(properties);
->>>>>>> 334bd882
     this.setState({ gradingmode: !this.state.gradingmode }, () => {
       this.onChange(this.state.gradingmode);
       this.notebook.widgets.map((c: Cell) => {
         const currentLayout = c.layout as PanelLayout;
         if (this.state.gradingmode) {
           currentLayout.insertWidget(0, new GradeCellWidget(c));
-<<<<<<< HEAD
-          currentLayout.addWidget(new GradeCommentCellWidget(c,this.gradebook,this.notebookPaths[4].split(".").slice(0,-1).join(".")))
-=======
           currentLayout.addWidget(new GradeCommentCellWidget(c, this.gradeBook, this.notebookPaths[4].split(".").slice(0, -1).join(".")))
->>>>>>> 334bd882
         } else {
           currentLayout.widgets.map(w => {
             if (w instanceof GradeCellWidget || w instanceof GradeCommentCellWidget) {
@@ -173,30 +157,10 @@
     });
   }
 
-<<<<<<< HEAD
-  private setProperties = async () => {
-    //TODO: redundant call exactly like handleSwitchGrading
-    // lectures and assignments either need to be available through props or a central function
-    const lectures = await getAllLectures().toPromise()
-    const lecture = lectures.find(l => l.code === this.notebookPaths[1])
-    const assignments = await getAllAssignments(lecture.id).toPromise()
-    const assignment = assignments.find(a => a.name === this.notebookPaths[2])
-    try {
-      updateProperties(lecture.id,assignment.id,this.subID,this.gradebook.properties)
-
-    } catch(e) {
-      showErrorMessage("Error Saving Manualgrading",e)
-    }
-    showDialog({
-      title: 'New Grades saved!',
-      buttons: [Dialog.okButton({ label: 'Ok' })]
-    });    
-=======
   private async saveProperties() {
     console.log("saving properties");
     await updateProperties(this.lecture.id, this.assignment.id, this.subID, this.gradeBook.properties);
     console.log("saved");
->>>>>>> 334bd882
   }
 
   public render() {
@@ -210,17 +174,6 @@
       );
     } else if (this.isManualgradeNotebook && this.hasPermissions) {
       return (
-<<<<<<< HEAD
-        <div className="flex-container">
-        <Switch
-          className="flex-item"
-          checked={this.state.gradingmode}
-          label="Gradingmode"
-          onChange={this.handleSwitchGrading}
-        />
-        <Button icon="saved" intent="success" className="flex-item assignment-button" onClick={this.setProperties} outlined>Save</Button>
-        </div>
-=======
         <span id="manual-grade-switch">
           <Switch
             checked={this.state.gradingmode}
@@ -229,7 +182,6 @@
           />
           <Button className="assignment-button" onClick={() => this.saveProperties()} icon={IconNames.FLOPPY_DISK} outlined intent={Intent.SUCCESS}>Save</Button>
         </span>
->>>>>>> 334bd882
       );
     }
     return null;
