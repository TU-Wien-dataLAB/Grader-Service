import json
from grading_labextension.registry import register_handler
from grading_labextension.handlers.base_handler import ExtensionBaseHandler
from jupyter_server.utils import url_path_join
from grading_labextension.services.request import RequestService
from tornado.httpclient import HTTPError


@register_handler(
    path=r"\/lectures\/(?P<lecture_id>\d*)\/assignments\/(?P<assignment_id>\d*)\/submissions\/?"
)
class SubmissionHandler(ExtensionBaseHandler):
    async def get(self, lecture_id: int, assignment_id: int):
        query_params = RequestService.get_query_string(
            {
                "instructor-version": self.get_argument("instructor-version", None),
                "latest": self.get_argument("latest", None),
            }
        )
        try:
            response = await self.request_service.request(
                method="GET",
                endpoint=f"{self.base_url}/lectures/{lecture_id}/assignments/{assignment_id}/submissions{query_params}",
                header=self.grader_authentication_header,
            )
        except HTTPError as e:
            self.set_status(e.code)
            self.write_error(e.code)
            return
        self.write(json.dumps(response))


@register_handler(
    path=r"\/lectures\/(?P<lecture_id>\d*)\/assignments\/(?P<assignment_id>\d*)\/submissions\/(?P<submission_id>\d*)\/properties\/?"
)
class SubmissionPropertiesHandler(ExtensionBaseHandler):
    async def get(self, lecture_id: int, assignment_id: int, submission_id: int):
        try:
            response = await self.request_service.request(
                method="GET",
                endpoint=f"{self.base_url}/lectures/{lecture_id}/assignments/{assignment_id}/submissions/{submission_id}/properties",
                header=self.grader_authentication_header,
            )
        except HTTPError as e:
            self.set_status(e.code)
            self.write_error(e.code)
            return
        self.write(json.dumps(response))

    async def put(self, lecture_id: int, assignment_id: int, submission_id: int):
        try:
<<<<<<< HEAD
            response = await self.request_service.request(
=======
            await self.request_service.request(
>>>>>>> 334bd882
                method="PUT",
                endpoint=f"{self.base_url}/lectures/{lecture_id}/assignments/{assignment_id}/submissions/{submission_id}/properties",
                header=self.grader_authentication_header,
                body=self.request.body.decode("utf-8"),
                decode_response=False
            )
        except HTTPError as e:
            self.set_status(e.code)
            self.write_error(e.code)
            return
        self.write("OK")


@register_handler(
    path=r"\/lectures\/(?P<lecture_id>\d*)\/assignments\/(?P<assignment_id>\d*)\/feedback\/?"
)
class FeedbackHandler(ExtensionBaseHandler):
    async def get(self, lecture_id: int, assignment_id: int):
        query_params = RequestService.get_query_string(
            {
                "instructor-version": self.get_argument("instructor-version", None),
                "latest": self.get_argument("latest", None),
            }
        )
        try:
            response = await self.request_service.request(
                method="GET",
                endpoint=f"{self.base_url}/lectures/{lecture_id}/assignments/{assignment_id}/feedback{query_params}",
                header=self.grader_authentication_header,
            )
        except HTTPError as e:
            self.set_status(e.code)
            self.write_error(e.code)
            return
        self.write(response)


@register_handler(
    path=r"\/lectures\/(?P<lecture_id>\d*)\/assignments\/(?P<assignment_id>\d*)\/feedback\/(?P<feedback_id>\d*)\/?"
)
class FeedbackObjectHandler(ExtensionBaseHandler):
    async def get(self, lecture_id: int, assignment_id: int, feedback_id: int):
        pass<|MERGE_RESOLUTION|>--- conflicted
+++ resolved
@@ -49,11 +49,7 @@
 
     async def put(self, lecture_id: int, assignment_id: int, submission_id: int):
         try:
-<<<<<<< HEAD
-            response = await self.request_service.request(
-=======
             await self.request_service.request(
->>>>>>> 334bd882
                 method="PUT",
                 endpoint=f"{self.base_url}/lectures/{lecture_id}/assignments/{assignment_id}/submissions/{submission_id}/properties",
                 header=self.grader_authentication_header,
